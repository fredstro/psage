--- conflicted
+++ resolved
@@ -1,4 +1,4 @@
-# cython: profile=True
+# cython: profile=False
 # -*- coding: utf-8 -*-
 #*****************************************************************************
 #  Copyright (C) 2010 Fredrik Strömberg <stroemberg@mathematik.tu-darmstadt.de>,
@@ -74,13 +74,10 @@
 from pullback_algorithms cimport pullback_pts_mpc_new_c
 from pullback_algorithms cimport pullback_pts_mpc_new_c_sym
 
-<<<<<<< HEAD
-=======
 cimport openmp
 openmp.omp_set_dynamic(1)
 #openmp.omp_set_num_threads(2)
 
->>>>>>> f9a86fd4
 def get_Y_and_M_for_hwmf(G,PP,weight,ndig):
     r"""
     Find a good Y and M for computing coefficents with precison 10^-ndig
@@ -255,19 +252,12 @@
     """
     cdef RealNumber YY,res
     cdef int prec = Y.parent().prec()
-<<<<<<< HEAD
-    cdef mpfr_t pi,f1,sqM,sqK,B,Bsq,sqrt2pi,sqpiY,f2,f3
-    #mpfr_init2(t,prec);
-    #mpfr_init2(c,prec)
-    mpfr_init2(pi,prec); mpfr_init2(sqrt2pi,prec)
-=======
     #cdef mpfr_t pi,f1,sqM,sqK,B,Bsq,sqrt2pi,sqpiY,f2,f3
     cdef mpfr_t f1,sqM,sqK,B,Bsq,sqrt2pi[1],sqpiY,f2,f3
     cdef mpfr_t pi[1]
     #mpfr_init2(t,prec);
     #mpfr_init2(c,prec)
     mpfr_init2(pi[0],prec); mpfr_init2(sqrt2pi[0],prec)
->>>>>>> f9a86fd4
     mpfr_init2(f1,prec); mpfr_init2(sqM,prec)
     mpfr_init2(sqK,prec); mpfr_init2(B,prec)
     mpfr_init2(Bsq,prec);mpfr_init2(f2,prec)
@@ -275,15 +265,6 @@
     RF = RealField(prec)
     YY = RF(Y); res = RF(0)
     #mpfr_set_ui(c,1,rnd_re) ## Should be some "true" bound
-<<<<<<< HEAD
-    mpfr_const_pi(pi,rnd_re)
-    mpfr_mul_ui(sqrt2pi,pi,2,rnd_re)
-    mpfr_sqrt(sqrt2pi,sqrt2pi,rnd_re)
-    mpfr_mul(sqpiY,pi,YY.value,rnd_re)
-    mpfr_sqrt(sqpiY,sqpiY,rnd_re)
-    #mpfr_set_pi=mpmath.mp.pi()
-    mpfr_mul_si(f1,pi,2,rnd_re)
-=======
     mpfr_const_pi(pi[0],rnd_re)
     mpfr_mul_ui(sqrt2pi[0],pi[0],2,rnd_re)
     mpfr_sqrt(sqrt2pi[0],sqrt2pi[0],rnd_re)
@@ -291,7 +272,6 @@
     mpfr_sqrt(sqpiY,sqpiY,rnd_re)
     #mpfr_set_pi=mpmath.mp.pi()
     mpfr_mul_si(f1,pi[0],2,rnd_re)
->>>>>>> f9a86fd4
     mpfr_mul_si(f1,f1,K0,rnd_re)
     mpfr_div(f1,f1,YY.value,rnd_re)
     mpfr_exp(f1,f2,rnd_re)
@@ -304,11 +284,7 @@
     mpfr_div(B,sqK,YY.value,rnd_re)
     mpfr_neg(B,B,rnd_re)
     mpfr_add(B,B,sqM,rnd_re)
-<<<<<<< HEAD
-    mpfr_mul(B,B,sqrt2pi,rnd_re)
-=======
     mpfr_mul(B,B,sqrt2pi[0],rnd_re)
->>>>>>> f9a86fd4
     mpfr_mul(Bsq,B,B,rnd_re)
     mpfr_neg(Bsq,Bsq,rnd_re)
     #B=mpmath.mp.sqrt(2*pi)*(sqM-sqK/Y)
@@ -354,11 +330,7 @@
     mpfr_set(res.value,f3,rnd_re)
     res = res*RF(K1)
     #mpfr_clear(c)
-<<<<<<< HEAD
-    mpfr_clear(pi); mpfr_clear(sqrt2pi)
-=======
     mpfr_clear(pi[0]); mpfr_clear(sqrt2pi[0])
->>>>>>> f9a86fd4
     mpfr_clear(f1); mpfr_clear(sqM)
     mpfr_clear(sqK); mpfr_clear(B)
     mpfr_clear(Bsq);mpfr_clear(f2)
@@ -492,7 +464,6 @@
 
     EXAMPLES::
 
-<<<<<<< HEAD
 
  
 
@@ -540,7 +511,6 @@
     #fak=f2mpmath.mp.exp(-two*pi*M*y)
     #return mpmath.mpf(K1)*fak
 
-
 cpdef err_est_hwmf_neg_hint(RealNumber Y,int M,int kmh,int K0,RealNumber K1):
     r"""
     Estimate the negative part of the truncated series.
@@ -606,126 +576,6 @@
     #fak=f2mpmath.mp.exp(-two*pi*M*y)
     #return mpmath.mpf(K1)*fak
 
-cpdef setup_matrix_for_harmonic_Maass_waveforms(H,Y_in,int M,int Q,principal_parts,use_sym=1,version=1):
-    if H.group().ncusps()<=2 and use_sym==1:
-        return setup_matrix_for_harmonic_Maass_waveforms_sym(H,Y_in,M,Q,principal_parts,version)
-    else:
-        return setup_matrix_for_harmonic_Maass_waveforms_no_sym(H,Y_in,M,Q,principal_parts,version)
-
-cpdef setup_matrix_for_harmonic_Maass_waveforms_sym(H,Y_in,int M,int Q,principal_parts,version=1):
-=======
-
- 
-
-
-    """
-    cdef mpfr_t pi,f1,X,ig
-    cdef RealNumber res
-    cdef int prec = Y.parent().prec()
-    RF = RealField(prec)
-    res = RF(1)
-    #c=mpmath.mp.mpf(1) ## Should be some "true" boun
-    mpfr_init2(pi,prec);    mpfr_init2(X,prec)
-    mpfr_init2(f1,prec);    mpfr_init2(ig,prec)
-    mpfr_const_pi(pi,rnd_re)
-    #pi=mpmath.mp.pi()
-    #two=mpmath.mp.mpf(2)
-    #mpfr_add_ui(f1,k,1,rnd_re)
-    #mpfr_neg(f1,f1,rnd_re)
-    #mpfr_exp2(f1,f1,rnd_re)
-    mpfr_set_si_2exp(f1,1,-km1-2,rnd_re)
-  
-    #f1=mpmath.power(two,-k-mpmath.mpf(1))
-    mpfr_div(f1,f1,Y.value,rnd_re)
-    mpfr_div(f1,f1,pi,rnd_re)
-    #f2=f1/pi/Y
-    mpfr_mul(X,Y.value,pi,rnd_re)
-    mpfr_mul_si(X,X,2*M,rnd_re)
-    #X=mpmath.mpf(2*M)*Y*pi
-    cdef int ok = 1
-    if km1>0:
-        ok = incgamma_pint_c(ig,km1,X)
-    else:
-        ok = incgamma_nint_c(ig,km1,X)
-    mpfr_set(res.value,ig,rnd_re)
-    mpfr_mul(res.value,res.value,f1,rnd_re)
-    mpfr_mul(res.value,res.value,K1.value,rnd_re)
-    mpfr_clear(pi);    mpfr_clear(X)
-    mpfr_clear(f1);    mpfr_clear(ig)
-    return res
-    #fak=f2*mpmath.gammainc(k-1,X)
-    #if(k>=0):
-    ##    fak=f1*mpmath.power(X,-k)*mpmath.exp(-X)
-    #äelse:
-    #    fak=f1*mpmath.power(X,-k)*mpmath.exp(-X)
-    #fak=f2mpmath.mp.exp(-two*pi*M*y)
-    #return mpmath.mpf(K1)*fak
-
-cpdef err_est_hwmf_neg_hint(RealNumber Y,int M,int kmh,int K0,RealNumber K1):
-    r"""
-    Estimate the negative part of the truncated series.
-    km1 = k - 1/2 is an integer  
-    CAVEATS:
-    - we assume the Ramanujan bound for the coefficients $a(n)$, i.e. $|a(n)|\le2$.
-    - error estimate holds for 2piMY >> R
-
-    INPUT:
-
-    - ``Y`` -- real > 0
-    - ``M``  -- integer <>0
-    - ``N``  -- integer <>0
-    - ``k``  -- real
-    - ``K0``  -- real (-smallest degree of princ. part)
-    - ``K1``  -- real (largest coeff. of princ. part)
-
-    OUTPUT:
-
-    - ``r``  -- error estimate
-
-    EXAMPLES::
-
-
- 
-
-
-    """
-    cdef mpfr_t pi,f1,X,ig
-    cdef int prec = Y.parent().prec()
-    cdef RealNumber res
-    #c=mpmath.mp.mpf(1) ## Should be some "true" boun
-    RF = RealField(prec)
-    res = RF(1)
-    mpfr_init2(pi,prec);    mpfr_init2(X,prec)
-    mpfr_init2(f1,prec);    mpfr_init2(ig,prec)
-    mpfr_const_pi(pi,rnd_re)
-
-    mpfr_set_d(f1,kmh+0.5,rnd_re)
-    mpfr_neg(f1,f1,rnd_re)
-    mpfr_exp2(f1,f1,rnd_re)
-    #mpfr_set_si_2exp(f1,1,-k-0.5,rnd_re)
-    #f1=mpmath.power(two,-k-mpmath.mpf(1))
-    mpfr_div(f1,f1,Y.value,rnd_re)
-    mpfr_div(f1,f1,pi,rnd_re)
-    #f2=f1/pi/Y
-    mpfr_mul(X,Y.value,pi,rnd_re)
-    mpfr_mul_si(X,X,2*M,rnd_re)
-    #X=mpmath.mpf(2*M)*Y*pi
-    cdef int ok = 1
-    ok = incgamma_hint_c(ig,kmh,X)
-    mpfr_set(res.value,ig,rnd_re)
-    mpfr_mul(res.value,res.value,f1,rnd_re)
-    mpfr_mul(res.value,res.value,K1.value,rnd_re)
-    mpfr_clear(pi);    mpfr_clear(X)
-    mpfr_clear(f1);    mpfr_clear(ig)
-    return res
-    #fak=f2*mpmath.gammainc(k-1,X)
-    #if(k>=0):
-    ##    fak=f1*mpmath.power(X,-k)*mpmath.exp(-X)
-    #äelse:
-    #    fak=f1*mpmath.power(X,-k)*mpmath.exp(-X)
-    #fak=f2mpmath.mp.exp(-two*pi*M*y)
-    #return mpmath.mpf(K1)*fak
-
 cpdef setup_matrix_for_harmonic_Maass_waveforms(H,Y_in,int M,int Q,principal_parts,use_sym=1,version=1,threads=1):
     if H.group().ncusps()<=2 and use_sym==1:
         return setup_matrix_for_harmonic_Maass_waveforms_sym(H,Y_in,M,Q,principal_parts,version,threads)
@@ -735,7 +585,6 @@
 @cython.cdivision(True)
 @cython.boundscheck(False)
 cpdef setup_matrix_for_harmonic_Maass_waveforms_sym(H,RealNumber Y_in,int M,int Q,principal_parts,version=1,threads=1):
->>>>>>> f9a86fd4
     r"""
 
     Set up the matrix for the system of equations giving the Fourier coefficients of a Harmonic Maass waveforms.
@@ -766,13 +615,8 @@
     
 
     """
-<<<<<<< HEAD
-    cdef int l,i,jj,j,k,icusp,jcusp,n,ni,li,Ml,Ms,Mf,Qs,Qf,Ql,s,nc
-    cdef int prec 
-=======
     cdef int l,i,jj,j,k,icusp,jcusp,jjcusp,n,ni,li,Ml,Ms,Mf,Qs,Qf,Ql,s,nc,lj
     cdef int prec
->>>>>>> f9a86fd4
     prec = <int>H._prec
     nc=int(H._group.ncusps())
     #cdef mpc_t tmpc
@@ -875,23 +719,6 @@
     if verbose>0:
         print "In setup_matrix_for_harmonic_Maass_waveforms_sym"
         print "Qs,Qf=",Qs,Qf
-<<<<<<< HEAD
-    cdef mpfr_t tmpr_t,tmpar,tmpar1,tmpab,tmpcos,tmpsin
-    cdef mpc_t iargpb_t,tmpc_t
-    mpfr_init2(tmpr_t,prec)
-    mpfr_init2(tmpcos,prec)
-    mpfr_init2(tmpsin,prec)
-    mpfr_init2(tmpar,prec)
-    mpfr_init2(tmpar1,prec)
-    mpfr_init2(tmpab,prec)
-    mpc_init2(iargpb_t,prec)
-    mpc_init2(tmpc_t,prec)
-    cdef Vector_real_mpfr_dense Xm
-    cdef mpfr_t*** Xpb=NULL
-    cdef mpfr_t*** Ypb=NULL
-    cdef mpfr_t**** RCvec=NULL
-    Xm=Vector_real_mpfr_dense(vector(RF,Ql).parent(),0)
-=======
     cdef mpfr_t* Xm
     cdef mpfr_t*** Xpb=NULL
     cdef mpfr_t*** Ypb=NULL
@@ -901,7 +728,6 @@
     if Xm==NULL: raise MemoryError
     for n in range(Ql):
         mpfr_init2(Xm[n],prec)
->>>>>>> f9a86fd4
     Xpb = <mpfr_t***> sage_malloc( sizeof(mpfr_t** ) * nc )
     if Xpb==NULL: raise MemoryError
     Ypb = <mpfr_t***> sage_malloc( sizeof(mpfr_t** ) * nc )
@@ -922,15 +748,6 @@
                 mpfr_set_si(Xpb[i][j][n],0,rnd_re)
                 mpfr_set_si(Ypb[i][j][n],0,rnd_re)
                 #Ypb[i][j][n]=<double>0
-<<<<<<< HEAD
-    RCvec = <mpfr_t****>sage_malloc(sizeof(Xpb) * nc )
-    if RCvec==NULL: raise MemoryError
-    for i from 0<=i<nc:
-        RCvec[i] = <mpfr_t***>sage_malloc(sizeof(mpfr_t**) * nc )
-        if RCvec[i]==NULL:
-            raise MemoryError
-        for j from 0<=j<nc:
-=======
     CSvec = <int***>sage_malloc(sizeof(int**) * nc )
     if CSvec==NULL: raise MemoryError
     for i from 0<=i<nc:
@@ -947,7 +764,6 @@
         if RCvec[i]==NULL:
             raise MemoryError
         for j from 0<=j<nc:
->>>>>>> f9a86fd4
             RCvec[i][j] = <mpfr_t**>sage_malloc(sizeof(mpfr_t*) * Ql )
             if RCvec[i][j]==NULL:
                 raise MemoryError
@@ -960,11 +776,7 @@
                 mpfr_set_si(RCvec[i][j][n][1],0,rnd_re)
                 mpfr_set_si(RCvec[i][j][n][2],0,rnd_re)
                 #Cvec[i][j][n]=<double complex>0
-<<<<<<< HEAD
-    pullback_pts_mpc_new_c_sym(H,Qs,Qf,Y,Xm,Xpb,Ypb,RCvec)
-=======
     pullback_pts_mpc_new_c_sym(H,Qs,Qf,Y,Xm,Xpb,Ypb,RCvec,CSvec)
->>>>>>> f9a86fd4
     #pb=pullback_pts_mp(H,Qs,Qf,Y,weight)
     #Xm=pb['xm']; Xpb=pb['xpb']; Ypb=pb['ypb']; Cv=pb['cvec']
     s=nc*Ml
@@ -975,21 +787,12 @@
     pp_info = check_principal_parts(H,principal_parts)    
     if verbose>0:
         print "pp_info=",pp_info
-<<<<<<< HEAD
-    if verbose>1:
-        print "Yin=",Y
-        #mpc_set(ch.value,Cvec[0][1][0],rnd)
-        #print "Cvec[0,1,0]=",ch
-        mpfr_set(tmpr.value,Ypb[0][1][0],rnd_re)
-        print "Ypb[0,1,0]=",tmpr
-=======
     #if verbose>1:
         print "Yin=",mpfr_get_d(Y,rnd_re)
         #mpc_set(ch.value,Cvec[0][1][0],rnd)
         #print "Cvec[0,1,0]=",ch
     #    mpfr_set(tmpr,Ypb[0][1][0],rnd_re)
     #    print "Ypb[0,1,0]=",mpfr_get_d(tmpr,rnd_re)
->>>>>>> f9a86fd4
     PPplus = pp_info['PPplus']; PPminus = pp_info['PPminus']
     cdef int d = len(PPplus)
     cdef int **variable_a0_plus,**variable_a0_minus
@@ -1078,15 +881,9 @@
         alpha_tmp = RF(H.alpha(icusp)[0])
         for l in range(Ml):
             mpfr_init2(nvec[icusp][l],prec)
-<<<<<<< HEAD
-            mpfr_set(tmpr.value,alpha_tmp.value,rnd_re)
-            mpfr_set_si(nvec[icusp][l],l+Ms,rnd_re)
-            mpfr_add(nvec[icusp][l],nvec[icusp][l],tmpr.value,rnd_re)
-=======
             mpfr_set(tmpr,alpha_tmp.value,rnd_re)
             mpfr_set_si(nvec[icusp][l],l+Ms,rnd_re)
             mpfr_add(nvec[icusp][l],nvec[icusp][l],tmpr,rnd_re)
->>>>>>> f9a86fd4
     cdef mpfr_t ***ef2cosv=NULL
     cdef mpfr_t ***ef2sinv=NULL
     ef2cosv = <mpfr_t***> sage_malloc( sizeof(mpfr_t** ) * nc )
@@ -1145,154 +942,6 @@
     cdef int not_holom = int(not H._holomorphic)
     cdef int is_weak = int(H._weak)
     cdef int ok = 1
-<<<<<<< HEAD
-    for n in range(Ml): 
-        for icusp in range(nc):
-            mpfr_set(nr.value,nvec[icusp][n],rnd_re)
-            for j in range(Ql):
-                mpfr_init2(ef2cosv[icusp][n][j],prec)
-                mpfr_init2(ef2sinv[icusp][n][j],prec)
-                mpfr_mul(tmpar,Xm._entries[j],nr.value,rnd_re)
-                mpfr_neg(tmpar,tmpar,rnd_re)
-                mpfr_cos(ef2cosv[icusp][n][j],tmpar,rnd_re)
-                mpfr_sin(ef2sinv[icusp][n][j],tmpar,rnd_re)
-                #ef2[n,j,icusp]=one*iargm #iargm.exp() #mpmath_ctx.exp(-iargm)
-            
-        for jcusp in range(nc):
-            mpfr_set(nr.value,nvec[jcusp][n],rnd_re)
-            #nr=nvec[n,jcusp]
-            mpfr_mul(nrfourpi.value,nr.value,fourpi.value,rnd_re)
-            #nrfourpi=nr*fourpi
-            for icusp in range(nc):
-                for j in range(Ql):
-                    if verbose>1:
-                        print "icusp,jcusp,j=",n,icusp,jcusp,j
-                    ## ef1 contains -Xpb*l
-                    #mpfr_set(ypb.value,Ypb[icusp][jcusp][j],rnd_re)
-                    if mpfr_zero_p(Ypb[icusp][jcusp][j])<>0:
-                        #mpfr_set_si(ef1[icusp][jcusp][n][j],0,rnd_re) 
-                        continue
-                    mpfr_init2(ef1cosv[icusp][jcusp][n][j],prec)
-                    mpfr_init2(ef1sinv[icusp][jcusp][n][j],prec)
-                    #mpfr_init2(ef1[icusp][jcusp][n][j],prec)
-                    #mpfr_mul(ef1[icusp][jcusp][n][j],Xpb[icusp][jcusp][j],nr.value,rnd_re)
-                    mpfr_mul(tmpar,Xpb[icusp][jcusp][j],nr.value,rnd_re)
-                    mpfr_add(tmpar,tmpar,RCvec[icusp][jcusp][j][1],rnd_re)
-                    #if mpfr_get_si(RCvec[icusp][jcusp][j][2],rnd_re) % 2 == 0:
-                    mpfr_cos(ef1cosv[icusp][jcusp][n][j],tmpar,rnd_re)
-                    mpfr_sin(ef1sinv[icusp][jcusp][n][j],tmpar,rnd_re)
-
-                    
-                    mpfr_mul(tmpr_t,twopi.value,Ypb[icusp][jcusp][j],rnd_re)
-                    mpfr_mul(tmpr_t,tmpr_t,nr.value,rnd_re)
-                    mpfr_neg(tmpr_t,tmpr_t,rnd_re)
-                    if verbose>1:
-                        mpfr_set(tmpr.value,tmpr_t,rnd_re)
-                        print "arg=",tmpr
-                    mpfr_exp(besv[icusp][jcusp][n][j],tmpr_t,rnd_re)
-                    if verbose>1:
-                        mpfr_set(tmpr.value,besv[icusp][jcusp][n][j],rnd_re)
-                        print "exp(arg)=",tmpr
-                    if mpfr_cmp_d(nr.value,eps)>0:
-                        pass
-                    elif mpfr_cmp_d(nr.value,-eps)<0 and not_holom==1 and is_weak==1:
-                        mpfr_abs(tmpr.value,nrfourpi.value,rnd_re)
-                        mpfr_mul(tmpr.value,tmpr.value,Ypb[icusp][jcusp][j],rnd_re)
-                        ok = 1
-                        if (is_int==1 or is_half_int==1) and do_mpmath==0:
-                            #try:
-                            if is_int==1:
-                                if kinti>0:
-                                    ok = incgamma_pint_c(tmpr2.value,kinti,tmpr.value,verbose)
-                                else:
-                                    ok = incgamma_nint_c(tmpr2.value,kinti,tmpr.value,verbose)
-                            elif is_half_int==1:
-                                ok = incgamma_hint_c(tmpr2.value,kinti,tmpr.value)                                
-                                #except ArithmeticError: ## In case we can not achieve the required error
-                                #tmpr2 = RF(mpmath.mp.gammainc(kint,tmpr).real)                    
-                        if (verbose>0 and ok<>0) or verbose>2:
-                            print "ok={0}, tmpr={1} Gamma={2} do_mpmath={3}".format(ok,tmpr,tmpr2,do_mpmath)
-                        if ok <> 0:
-                            tmpr2 = RF(mpmath.mp.gammainc(kint,tmpr).real)
-                        if verbose>1 and icusp==1 and n==0:
-                            #print "f1[{0},{1},{2},{3}]={4}".format(icusp,jcusp,n,j,iargpb)
-                            print "be[{0},{1},{2},{3}]={4}".format(icusp,jcusp,n,j,tmpr2)
-                        mpfr_mul(besv[icusp][jcusp][n][j],besv[icusp][jcusp][n][j],tmpr2.value,rnd_re)
-                    elif mpfr_cmp_d(nr.value,-eps)<0:
-                        mpfr_set_si(besv[icusp][jcusp][n][j],0,rnd_re)
-                    else:
-                        ## Note that principal parts have to be determined
-                        ## and will appear in the right hand side
-                        if variable_a0_plus[0][jcusp]==1:
-                            mpfr_set_si(besv[icusp][jcusp][n][j],1,rnd_re)
-                        elif variable_a0_minus[0][jcusp]==1:
-                            mpfr_set(besv[icusp][jcusp][n][j],Ypb[icusp][jcusp][j],rnd_re)
-                            if kinti==0:
-                                mpfr_log(besv[icusp][jcusp][n][j],besv[icusp][jcusp][n][j],rnd_re)
-                            else:
-                                mpfr_pow(besv[icusp][jcusp][n][j],besv[icusp][jcusp][n][j],kint.value,rnd_re)
-                            #ef1[j,icusp,jcusp,n]=ypb**kint
-                        else:
-                            ## If none of them are variables this means
-                            ## that they are both set in the principal parts
-                            mpfr_set_si(besv[icusp][jcusp][n][j],0,rnd_re)
-                            #mpfr_set_si(ef1[icusp][jcusp][n][j],0,rnd_re)
-                            #ef1[j,icusp,jcusp,n]=one
-                        #if verbose>1:
-                        #print "ef(nr=0)[",j,icusp,jcusp,n,"]=",ef1[j,icusp,jcusp,n]
-                    if verbose > 1 and n-Ms==1:
-                        mpfr_set(tmpr.value,ef1cosv[icusp][jcusp][n][j],rnd_re)
-                        print "ef1[",n,j,icusp,"]=",tmpr
-    for n in range(nrows):
-        for l in range(ncols):        
-            mpc_set_ui(V._matrix[n][l],0,rnd)
-#    for i in range(2):
-    for l in range(Ml): 
-        for jcusp in range(nc):
-            lj=Ml*jcusp+l
-            for icusp in range(nc):
-                for j in range(Ql): 
-                    if mpfr_zero_p(Ypb[icusp][jcusp][j])<>0:
-                        continue
-                    #if mpfr_get_si(RCvec[icusp][jcusp][j][2],rnd_re) % 2 == 0:
-                    #    mpfr_set(
-                    #mpfr_add(tmpar,ef1[icusp][jcusp][l][j],RCvec[icusp][jcusp][j][1],rnd_re)
-                    mpfr_mul(tmpab,besv[icusp][jcusp][l][j],RCvec[icusp][jcusp][j][0],rnd_re)
-                    for n in range(Ml): 
-                        ni=Ml*icusp+n
-                        #mpfr_add(tmpar1,ef2[icusp][n][j],tmpar,rnd_re)
-                        #mpc_mul(tmp2.value,tmp1.value,ef2[icusp][n][j],rnd)
-                        if mpfr_get_si(RCvec[icusp][jcusp][j][2],rnd_re) % 2 == 0:
-                            #mpfr_cos(tmpar1,tmpar1,rnd_re)
-                            mpfr_mul(tmpcos,ef2cosv[icusp][n][j],ef1cosv[icusp][jcusp][l][j],rnd_re)
-                            mpfr_mul(tmpsin,ef2sinv[icusp][n][j],ef1sinv[icusp][jcusp][l][j],rnd_re)
-                            mpfr_sub(tmpar1,tmpcos,tmpsin,rnd_re)
-                            mpfr_mul_ui(tmpar1,tmpar1,2,rnd_re)
-                            mpc_set_fr(tmpc_t,tmpar1,rnd)                                     
-                        else:
-                            #mpfr_sin(tmpar1,tmpar1,rnd_re)
-                            mpfr_mul(tmpcos,ef2sinv[icusp][n][j],ef1cosv[icusp][jcusp][l][j],rnd_re)
-                            mpfr_mul(tmpsin,ef2cosv[icusp][n][j],ef1sinv[icusp][jcusp][l][j],rnd_re)
-                            mpfr_add(tmpar1,tmpcos,tmpsin,rnd_re)
-                            mpc_set_si_si(tmpc_t,0,2,rnd)
-                            mpc_mul_fr(tmpc_t,tmpc_t,tmpar1,rnd)             
-                        mpc_mul_fr(tmpc_t,tmpc_t,tmpab,rnd)                         
-                        #tmp2=tmp1*ef2[n,j,icusp]
-                        mpc_add(V._matrix[ni][lj],V._matrix[ni][lj],tmpc_t,rnd)
-                            #V[ni,lj]=V[ni,lj]+tmp1*
-                            # if verbose > 1 and ni==0 and lj==10:
-                            #     print "-------------------"
-                            #     print "V[{0},{1}]({2})={3}".format(ni,lj,j,V[ni,lj]) #CC(V[ni,lj].real(),V[ni,lj].imag())
-                            #     mpfr_set(tmpr.value,ef1[icusp][jcusp][n][j],rnd_re)
-                            #     print "tmp2=",tmp2 #CC(tmpc.real(),tmpc.imag())
-                            #     print "sym=",mpfr_get_si(RCvec[icusp][jcusp][j][2],rnd_re)
-                            #     print "ef1(",j,")=",tmpr #CC(tmpc.real(),tmpc.imag())
-                            #     #mpc_set(ch.value,Cvec[icusp][jcusp][j],rnd)
-                            #     #print "cv(",j,")=",ch #CC(ch.real(),ch.imag())
-                            #     mpfr_set(tmpr.value,ef2[icusp][n][j],rnd_re)
-                            #     print "ef2(",j,")=",tmpr
-                        
-=======
     if verbose>0:
         print "Ml, Ql =",Ml, Ql
     for n in range(Ml):
@@ -1388,7 +1037,6 @@
     for l in prange(Ml, nogil=True):
         setV(V._matrix, RCvec,CSvec,besv,Ypb,ef1cosv,ef1sinv,ef2cosv,ef2sinv,nc, Ql, Ml, l, prec)
                                         
->>>>>>> f9a86fd4
     if verbose>1:
         print "Mi,Ms=",Ms,Mf
         print "V1(",0,0,")=",V[0,0]
@@ -1408,16 +1056,8 @@
         print "V1(",1,1,")=",V[1,1]
         if V.ncols()>=11:
             print "V1(",0,11,")=",V[0,11]
-<<<<<<< HEAD
-    cdef MPComplexNumber f1,f2,ppc,summa,ppc_minus,summa_minus
-    cdef RealNumber lr,arg,nrY2pi,kbes
-    lr = RF(0); arg=RF(0);nrY2pi=RF(0); kbes=RF(0)
-    f1 = CF(0); f2=CF(0); ppc=CF(0); summa=CF(0)
-    ppc_minus = CF(0); summa_minus=CF(0)
-=======
     cdef MPComplexNumber f1,f2
     f1 = CF(0); f2=CF(0)
->>>>>>> f9a86fd4
     #verbose=3
     for n in range(Ml):
         for icusp in range(nc):
@@ -1432,45 +1072,13 @@
             elif mpfr_cmp_d(nr,-eps)<0 and not_holom==1 and is_weak==1:
                 #kbes=RF(mpmath.mp.gammainc(kint,abs(nr)*fourpiY))
                 #kbes=ckint.gamma_inc(abs(nr)*fourpiY).real()                
-<<<<<<< HEAD
-                mpfr_mul(tmpr.value,nr.value,fourpiY.value,rnd_re)
-                mpfr_abs(tmpr.value,tmpr.value,rnd_re)
-=======
                 mpfr_mul(tmpr,nr,fourpiY,rnd_re)
                 mpfr_abs(tmpr,tmpr,rnd_re)
->>>>>>> f9a86fd4
                 ok = 1
                 if (is_int==1 or is_half_int==1) and  do_mpmath==0:
                     #try:
                     if is_int==1:
                         if kinti>0:
-<<<<<<< HEAD
-                            ok = incgamma_pint_c(kbes.value,kinti,tmpr.value)
-                        else:
-                            ok = incgamma_nint_c(kbes.value,kinti,tmpr.value)
-                    elif is_half_int==1:
-                        ok = incgamma_hint_c(kbes.value,kinti,tmpr.value)                                
-                    #except ArithmeticError: ## In case we can not achieve the required error
-                    #    kbes = RF(mpmath.mp.gammainc(kint,tmpr).real)                    
-                if (verbose>0 and ok<>0) or verbose>2:
-                    print "ok={0}, tmpr={1} Gamma={2} do_mpmath={3}".format(ok,tmpr,kbes,do_mpmath)
-                    #print "ok={0}, tmpr={1}".format(ok,tmpr)
-                if ok <> 0:
-                    kbes = RF(mpmath.mp.gammainc(kint,tmpr).real)
-
-                mpfr_abs(tmpr2.value,nrY2pi.value,rnd_re)
-                mpfr_exp(tmpr2.value,tmpr2.value,rnd_re)
-                if verbose>1 and ni==0:
-                    print "Arg=",tmpr
-                    print "Igamma(",kinti,",Arg)=",kbes
-                mpfr_mul(kbes.value,kbes.value,tmpr2.value,rnd_re)
-                if verbose>1 and ni==0:
-                    print "expfax=",tmpr2
-                    print "Igamma(",kinti,",Arg)*exp()=",kbes
-                #kbes=kbes*(-nrY2pi).exp()
-            elif mpfr_cmp_d(nr.value,-eps)<0:
-                mpfr_set_ui(kbes.value,0,rnd_re) #=zero
-=======
                             ok = incgamma_pint_c(kbes,kinti,tmpr)
                         else:
                             ok = incgamma_nint_c(kbes,kinti,tmpr)
@@ -1496,17 +1104,12 @@
                 #    print "Igamma(",kinti,",Arg)*exp()=",mpfr_get_d(tmpr,rnd_re)
             elif mpfr_cmp_d(nr,-eps)<0:
                 mpfr_set_ui(kbes,0,rnd_re) #=zero
->>>>>>> f9a86fd4
             else:
                 if variable_a0_plus[0][icusp]==1:
                     mpfr_set_ui(kbes,1,rnd_re) #=one
                 elif variable_a0_minus[0][icusp]==1:
                     if kinti<>0:
-<<<<<<< HEAD
-                        mpfr_pow(kbes.value,Y.value,kint.value,rnd_re)
-=======
                         mpfr_pow(kbes,Y,kint_t,rnd_re)
->>>>>>> f9a86fd4
                     else:
                         mpfr_log(kbes,Y,rnd_re)
                     #kbes=Y**kint
@@ -1552,45 +1155,11 @@
                     for j in range(Ql):   
                         if mpfr_zero_p(Ypb[icusp][jcusp][j])<>0:
                             continue
-<<<<<<< HEAD
-                        mpfr_mul(tmpr_t,Ypb[icusp][jcusp][j],twopi.value,rnd_re)
-=======
                         mpfr_mul(tmpr_t,Ypb[icusp][jcusp][j],twopi,rnd_re)
->>>>>>> f9a86fd4
                         mpfr_neg(tmpr_t,tmpr_t,rnd_re)
                         mpfr_mul(tmpr_t,tmpr_t,PPplus_lal[k][i],rnd_re)
                         mpfr_exp(tmpr_t,tmpr_t,rnd_re)
                         mpfr_mul(tmpab,tmpr_t,RCvec[icusp][jcusp][j][0],rnd_re)
-<<<<<<< HEAD
-                        if verbose>3:
-                            mpfr_set(tmpr.value,Ypb[icusp][jcusp][j],rnd_re)
-                            print "ypb=",tmpr
-                            print "lr=",lr
-                            print "twopi=",twopi
-                        mpfr_mul(tmpar,PPplus_lal[k][i],Xpb[icusp][jcusp][j],rnd_re)
-                        mpfr_mul(tmpr_t,nr.value,Xm._entries[j],rnd_re)
-                        mpfr_sub(tmpar,tmpar,tmpr_t,rnd_re)
-                        #mpfr_add(tmpar,tmpar,ef2[icusp][n][j],rnd_re)
-                        mpfr_add(tmpar,tmpar,RCvec[icusp][jcusp][j][1],rnd_re)
-                        if verbose>3:
-                            print "f1(",j,")=",f1
-                            print "arg=",lr,"*",xpb,"-",nr,"*",Xm[j],"=",arg
-                            print "f2(",j,")=",f2
-                        if mpfr_get_si(RCvec[icusp][jcusp][j][2],rnd_re) % 2 == 0:
-                            mpfr_cos(tmpar1,tmpar,rnd_re)
-                            mpfr_mul_ui(tmpar1,tmpar1,2,rnd_re)
-                            mpc_set_fr(tmp2.value,tmpar1,rnd)                                     
-                        else:
-                            mpfr_sin(tmpar1,tmpar,rnd_re)
-                            mpc_set_si_si(tmp2.value,0,2,rnd)
-                            mpc_mul_fr(tmp2.value,tmp2.value,tmpar1,rnd)
-                        mpc_mul_fr(tmp2.value,tmp2.value,tmpab,rnd)
-                        #mpc_mul_fr(tmp2.value,tmp2.value,RCvec[icusp][jcusp][j][0]):
-                        mpc_add(summa.value,summa.value,tmp2.value,rnd)
-                        if verbose>3:
-                            print "tmpc=",tmpc
-                            print "summa=",summa                 
-=======
                         #if verbose>3:
                         #    mpfr_set(tmpr,Ypb[icusp][jcusp][j],rnd_re)
                         #    print "ypb=",mpfr_get_d(tmpr,rnd_re)
@@ -1619,20 +1188,10 @@
                         #if verbose>3:
                         #    print "tmpc=",tmpc
                         #    print "summa=",summa                 
->>>>>>> f9a86fd4
 #                        summa=summa+ch*tmpc
                     #if verbose>2:
                     #    print "summa=",RR(summa.real()),RR(summa.imag())
                     #RHS[ni,k]=RHS[ni,k]+summa/Qfak
-<<<<<<< HEAD
-                    mpc_div_ui(summa.value,summa.value,Qfaki,rnd)
-                    mpc_mul(summa.value,summa.value,ppc.value,rnd)
-                    mpc_add(RHS._matrix[ni][k],RHS._matrix[ni][k],summa.value,rnd)
-                if verbose>2:
-                    print "RHS0[",ni,k,"]=",RHS[ni][k]
-                    print "icusp,n+Ms=",icusp,n+Ms
-                    print "PPplus.keys=",PPplus[k].keys()
-=======
                     mpc_div_ui(summa,summa,Qfaki,rnd)
                     mpc_mul(summa,summa,ppc,rnd)
                     mpc_add(RHS._matrix[ni][k],RHS._matrix[ni][k],summa,rnd)
@@ -1640,7 +1199,6 @@
                 #    print "RHS0[",ni,k,"]=",RHS[ni][k]
                 #    print "icusp,n+Ms=",icusp,n+Ms
                 #    print "PPplus.keys=",PPplus[k].keys()
->>>>>>> f9a86fd4
                 has_key = 0
                 for j in range(num_ppplus):
                     if PPplus_cusp[k][j]==icusp and PPplus_n[k][j]==n+Ms:
@@ -1676,38 +1234,6 @@
                     #    print "ppart_minus=",ppc_minus
                     mpc_set_ui(summa_minus,0,rnd) #=zero #summa_minus
                     for j in range(Ql):
-<<<<<<< HEAD
-                        #if mpfr_zero_p(mpc_realref(Cvec[icusp][jcusp][j]))<>0 and mpfr_zero_p(mpc_imagref(Cvec[icusp][jcusp][j]))<>0:
-                        #if mpc_is_zero(RCvec[icusp][jcusp][j][0])==1:
-                        #    continue
-                        if mpfr_zero_p(Ypb[icusp][jcusp][j])<>0:
-                            continue
-                        #mpfr_add(tmpar,ef1[icusp][jcusp][l][j],RCvec[icusp][jcusp][j][1],rnd_re)
-                        mpfr_mul(tmpab,besv[icusp][jcusp][l][j],RCvec[icusp][jcusp][j][0],rnd_re)
-                        #mpc_set(ch.value,Cvec[icusp][jcusp][j],rnd)
-                        #mpfr_set(ypb.value,Ypb[icusp][jcusp][j],rnd_re)
-                        ##if kint==0:
-                        #    mpfr_log(tmpr.value,ypb.value,rnd_re)
-                        #else:
-                        #    mpfr_pow(tmpr.value,ypb.value,kint.value,rnd_re)
-                        #mpc_set_fr(tmpc_t,tmpr.value,rnd) #ypb**kint
-                        #mpfr_mul(tmpr.value,nr.value,Xm._entries[j],rnd_re)
-                        #mpfr_neg(tmpr.value,tmpr.value,rnd_re)
-                        #mpc_set_fr(iargm.value,tmpr.value,rnd)
-                        #mpfr_swap(mpc_realref(iargm.value),mpc_imagref(iargm.value))
-                        #mpc_exp(iargm.value,iargm.value,rnd)
-                        #mpc_mul(tmpc.value,tmpc_t,iargm.value,rnd)
-                        #tmpc=tmpc_minus*CF(0,-nr*Xm[j]).exp()
-                        #mpfr_add(tmpar1,ef2[icusp][n][j],tmpar,rnd_re)
-                        if mpfr_get_si(RCvec[icusp][jcusp][j][2],rnd_re) == 0:
-                            #mpfr_cos(tmpar1,tmpar1,rnd_re)
-                            mpfr_mul(tmpcos,ef2cosv[icusp][n][j],ef1cosv[icusp][jcusp][l][j],rnd_re)
-                            mpfr_mul(tmpsin,ef2sinv[icusp][n][j],ef1sinv[icusp][jcusp][l][j],rnd_re)
-                            mpfr_sub(tmpar1,tmpcos,tmpsin,rnd_re)
-                    
-                            mpfr_mul_ui(tmpar1,tmpar1,2,rnd_re)
-                            mpc_mul_fr(tmp2.value,tmp2.value,tmpar,rnd)                                     
-=======
                         if mpfr_zero_p(Ypb[icusp][jcusp][j])<>0:
                             continue
                         mpfr_mul(tmpab,besv[icusp][jcusp][l][j],RCvec[icusp][jcusp][j][0],rnd_re)
@@ -1717,25 +1243,15 @@
                             mpfr_sub(tmpar1,tmpcos,tmpsin,rnd_re)
                             mpfr_mul_ui(tmpar1,tmpar1,2,rnd_re)
                             mpc_mul_fr(tmp2,tmp2,tmpar,rnd)                                     
->>>>>>> f9a86fd4
                         else:
                             mpfr_sin(tmpar1,tmpar1,rnd_re)
                             mpfr_mul(tmpcos,ef2sinv[icusp][n][j],ef1cosv[icusp][jcusp][l][j],rnd_re)
                             mpfr_mul(tmpsin,ef2cosv[icusp][n][j],ef1sinv[icusp][jcusp][l][j],rnd_re)
                             mpfr_add(tmpar1,tmpcos,tmpsin,rnd_re)
-<<<<<<< HEAD
-
-                            mpc_set_si_si(tmp2.value,0,2,rnd)
-                            mpc_mul_fr(tmp2.value,tmp2.value,tmpar1,rnd)
-                        mpc_mul_fr(tmp2.value,tmp2.value,tmpab,rnd)
-                        #mpc_mul(tmpc.value,tmpc.value,ch.value,rnd)
-                        mpc_add(summa_minus.value,summa_minus.value,tmp2.value,rnd)
-=======
                             mpc_set_si_si(tmp2,0,2,rnd)
                             mpc_mul_fr(tmp2,tmp2,tmpar1,rnd)
                         mpc_mul_fr(tmp2,tmp2,tmpab,rnd)
                         mpc_add(summa_minus,summa_minus,tmp2,rnd)
->>>>>>> f9a86fd4
                         #summa_minus=summa_minus+ch*tmpc
                         #summa=summa+ef2[n(2):,j,icusp]*tmpc*ch*ppc
                         #if verbose>2:
@@ -1825,12 +1341,6 @@
                         sage_free(Xpb[i][j])
                 sage_free(Xpb[i])
         sage_free(Xpb)
-<<<<<<< HEAD
-    if RCvec<>NULL:
-        for i in range(nc):
-            if RCvec[i]<>NULL:
-                for j in range(nc):
-=======
     if CSvec<>NULL:
         for i in range(nc):
             if CSvec[i]<>NULL:
@@ -1843,7 +1353,6 @@
         for i in range(nc):
             if RCvec[i]<>NULL:
                 for j in range(nc):
->>>>>>> f9a86fd4
                     if RCvec[i][j]<>NULL:
                         for n in range(Ql):
                             if RCvec[i][j][n]<>NULL:
@@ -1860,13 +1369,10 @@
                     mpfr_clear(nvec[i][l])
                 sage_free(nvec[i])
         sage_free(nvec)
-<<<<<<< HEAD
-=======
     if Xm<>NULL:
         for l in range(Ql):
             mpfr_clear(Xm[l])
         sage_free(Xm)
->>>>>>> f9a86fd4
     if ef2cosv<>NULL:
         for icusp in range(nc):
             if ef2cosv[icusp]<>NULL:
@@ -1940,8 +1446,6 @@
     mpfr_clear(tmpab)
     mpfr_clear(tmpcos)
     mpfr_clear(tmpsin)
-<<<<<<< HEAD
-=======
     mpfr_clear(tmpr)
     mpfr_clear(tmpr2)
     mpfr_clear(Y)
@@ -1950,7 +1454,6 @@
     mpfr_clear(twopiY)
     mpfr_clear(fourpiY)
     mpfr_clear(nrfourpi)
->>>>>>> f9a86fd4
     W=dict()
     W['var_a+']=pp_info['variable_a0_plus']
     W['var_a-']=pp_info['variable_a0_minus']
@@ -1969,12 +1472,6 @@
     W['rdim']=H._rdim
     return W
 
-<<<<<<< HEAD
-
-### Version to use when we can not use symmetry
-
-cpdef setup_matrix_for_harmonic_Maass_waveforms_no_sym(H,Y_in,int M,int Q,principal_parts,version=1):
-=======
 cdef void setcossin2(mpfr_t * lcos, mpfr_t * lsin, mpfr_t * Xm, mpfr_t nr, int Ql, mpfr_prec_t prec) nogil:
     cdef int j = 0
     cdef mpfr_t tmpar
@@ -2058,7 +1555,6 @@
 ### Version to use when we can not use symmetry
 
 cpdef setup_matrix_for_harmonic_Maass_waveforms_no_sym(H,Y_in,int M,int Q,principal_parts,version=1,threads=1):
->>>>>>> f9a86fd4
     r"""
 
     Set up the matrix for the system of equations giving the Fourier coefficients of a Harmonic Maass waveforms.
