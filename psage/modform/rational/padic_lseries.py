# -*- coding: utf-8 -*-
r"""
p-adic L-series of modular Jacobians with ordinary reduction at p


REFERENCES:
        
- [MTT] B. Mazur, J. Tate, and J. Teitelbaum,
  On `p`-adic analogues of the conjectures of Birch and 
  Swinnerton-Dyer, Inventiones mathematicae 84, (1986), 1-48.
   
- [SW] William Stein and Christian Wuthrich, Computations About Tate-Shafarevich Groups
  using Iwasawa theory, preprint 2009.
      
AUTHORS:

- William Stein and Jennifer Balakrishnan (2010-07-01): first version

"""

######################################################################
#       Copyright (C) 2010 William Stein <wstein@gmail.com>
#
#  Distributed under the terms of the GNU General Public License (GPL)
#
#    This code is distributed in the hope that it will be useful,
#    but WITHOUT ANY WARRANTY; without even the implied warranty of
#    MERCHANTABILITY or FITNESS FOR A PARTICULAR PURPOSE.  See the GNU
#    General Public License for more details.
#
#  The full text of the GPL is available at:
#
#                  http://www.gnu.org/licenses/
######################################################################

	
from sage.rings.integer_ring import   ZZ
from sage.rings.rational_field import QQ
from sage.rings.padics.factory import Qp, Zp
from sage.rings.infinity import infinity
from sage.rings.all import LaurentSeriesRing, PowerSeriesRing, PolynomialRing, Integers

from sage.rings.integer import Integer
from sage.rings.arith import valuation, binomial, kronecker_symbol, gcd, prime_divisors, valuation

from sage.structure.sage_object import SageObject

from sage.misc.all import verbose, denominator, get_verbose
from sage.databases.cremona import parse_cremona_label
from sage.schemes.elliptic_curves.constructor import EllipticCurve
import sage.rings.arith as arith

from sage.modules.free_module_element import vector
import sage.matrix.all as matrix

# from sage.interfaces.all import gp
from sage.misc.functional import log

from sage.modular.modsym.modsym import ModularSymbols

class pAdicLseries(SageObject):
    r"""
    The `p`-adic L-series of a modular Jacobian

    EXAMPLES:
    An ordinary example::
    
    
    """
    def __init__(self, J, p, normalize='L_ratio'):
        r"""
        INPUT:
        
        -  ``J`` - modular abelian variety
        -  ``p`` - a prime of good reduction
        -  ``normalize`` - ``'L_ratio'`` (default), ``'period'`` or ``'none'``;
           this is describes the way the modular symbols
           are normalized 
        """
        self._J = J
        self._level = J.level()
        self._p = ZZ(p)
        self._normalize = normalize
        if not self._p.is_prime():
            raise ValueError, "p (=%s) must be a prime"%p
        A = self._J.modular_symbols(sign=1)
        self._modular_symbols_subspace = A   
        v = A.dual_eigenvector()
        self._dual_eigenvector = v
        self._hecke_eigenvalue_field = v[0].parent()
        
    def __cmp__(self,other):
        r"""
        Compare self and other. 
        
        TESTS::
        sage: lp1 = J0(23)[0].padic_lseries(5)
	    sage: lp2 = J0(23)[0].padic_lseries(7)
	    sage: lp3 = J0(29)[0].padic_lseries(5)
	    sage: lp1 == lp1
	    True
	    sage: lp1 == lp2
	    False
	    sage: lp1 == lp3
	    False

        """
        c = cmp(type(self), type(other))
        if c: 
            return c
        return cmp((self._J, self._p), (other._J, other._p))               

    def modular_symbols_subspace(self):
        """
	"""
        return self._modular_symbols_subspace
    
    def hecke_eigenvalue_field(self):
        """
	The field of definition of the dual eigenform.
	"""
        return self._hecke_eigenvalue_field

    def psi(self):
    	"""
        The embedding $\Q(\alpha) \into \Q_p(a)$ sending $\alpha \mapsto a$.
	"""
        K_f = self._hecke_eigenvalue_field
        p = self._p
#        kbar = K_f.residue_field(p)
        Q = Qp(p)

        ###split case
        pOK = K_f.factor(p)
        if (len(pOK) == 2 and pOK[0][1] == 1):
            R = Q['x']
            r1, r2 = R(K_f.defining_polynomial()).roots()
            psi1 = K_f.hom([r1[0]])
            psi2 = K_f.hom([r2[0]])
            return [psi1, psi2]
        else:
            F = Q.extension(K_f.defining_polynomial(),names='a')
            a = F.gen()
            psi = self._psis = [K_f.hom([a])]
            return psi
	
    def modular_symbol(self,r):
        """
        Compute the modular symbol at the cusp $r$.
	"""
        v = self._dual_eigenvector

        try:
            psis = self._psis
        except AttributeError:
            psis = self._psis = self.psi()
                                        
        # TODO: rewrite this function to be a separate Cython class
        # that just does reducing [r,infinity] to a rational using
        # exactly the data that ones needs to do this (not going
        # through modular symbols), and it'll make this massively
        # faster.
        if len(psis) == 1:
            psi = psis[0]
            M = self.modular_symbols_subspace().ambient()
            s = M([r,infinity])
            return psi(v.dot_product(s.element()))
        else:
            if self._emb == 1:
                psi = psis[0]
            elif self._emb == 2:
                psi = psis[1]
#        elif (self._current_alpha == self.alpha()[0]):
#            psi = psis[0]
#        else:
#            psi = psis[1]
    
        M = self.modular_symbols_subspace().ambient()
        s = M([r,infinity])
        return psi(v.dot_product(s.element()))
        

#############stuff for p-adic BSD, should be moved######

    def regulator(self):
        """
        """
        list = [23, 29, 31, 35, 39, 63,65, 87, 117, 135, 175, 189]
        if (self.abelian_variety().level() in list):
            return 1
        else:
            raise NotImplementedError

    def rank(self):
        """
        """
        list = [23, 29, 31, 35,39, 63,65, 87, 117, 135, 175, 189]
        if (self.abelian_variety().level() in list):
            return 1
        else:
            raise NotImplementedError

    def tamagawa_prod(self):
        """
        """
        list = [23, 29, 31, 35,39, 63,65, 87, 117, 125, 133, 135, 175, 189]
        A = self.abelian_variety()
        if A.dimension() != 2:
            raise NotImplementedError
        lev = self._level
        if lev not in list:
            raise NotImplementedError
        elif lev == 23:
            return 11
        elif lev == 29:
            return 7
        elif lev == 31:
            return 5
        elif lev == 35:
            return 32
        elif lev == 39:
            return 28
        elif lev == 63:
            return 6
        elif self.label() == '65a(1,65)':
            return 7
        elif self.label() == '65b(1,65)':
            return 3
        elif lev == 87:
            return 5
        elif self.label() == '117a(1,117)':
            return 12
        elif self.label() == '117b(1,117)':
            return 4
        elif self.label() == '125b(1,125)':
            return 5
        elif self.label() == '133a(1,133)':
            return 5
        elif lev == 135:
            return 3
        elif lev == 175:
            return 5
        elif lev == 189:
            return 3

    def torsion_order(self):
        """
        """
        list = [23, 29, 31, 35,39, 63,65, 87, 117, 125, 133, 135, 175, 189]
        A = self.abelian_variety()
        if A.dimension() != 2:
            raise NotImplementedError
        lev = self._level
        if lev not in list:
            raise NotImplementedError
        elif lev == 23:
            return 11
        elif lev == 29:
            return 7
        elif lev == 31:
            return 5
        elif lev == 35:
            return 16
        elif lev == 39:
            return 28
        elif lev == 63:
            return 6
        elif self.label() == '65a(1,65)':
            return 14
        elif self.label() == '65b(1,65)':
            return 6
        elif lev == 87:
            return 5
        elif self.label() == '117a(1,117)':
            return 6
        elif self.label() == '117b(1,117)':
            return 2
        elif self.label() == '125b(1,125)':
            return 5
        elif self.label() == '133a(1,133)':
            return 5
        elif lev == 135:
            return 3
        elif lev == 175:
            return 5
        elif lev == 189:
            return 3

    def sha(self):
    	"""
	"""
        list = [23, 29, 31, 35,39, 63,65, 87, 117, 125, 133, 135, 175, 189]
        A = self.abelian_variety()
        if A.dimension() != 2:
            raise NotImplementedError
        lev = self._level
        if lev not in list:
            raise NotImplementedError
        elif lev == 23:
            return 1
        elif lev == 29:
            return 1
        elif lev == 31:
            return 1
        elif lev == 35:
            return 1
        elif lev == 39:
            return 1
        elif lev == 63:
            return 1
	elif self.label() == '65a(1,65)':
            return 2
	elif self.label() == '65b(1,65)':
            return 2
	elif lev == 87:
            return 1
	elif self.label() == '117a(1,117)':
            return 1
	elif self.label() == '117b(1,117)':
	    return 1
	elif self.label() == '125b(1,125)':
            return 4
	elif self.label() == '133a(1,133)':
            return 4
	elif lev == 135:
            return 1
	elif lev == 175:
            return 1
	elif lev == 189:
            return 1

    def rhs(self):
        """
	"""
        list = [23, 29, 31, 35,39, 63,65, 87, 117, 125, 133, 135, 175, 189]
        lev = self.abelian_variety().level()
        if lev not in list:
            raise NotImplementedError
        else:
            try:
   	        eps = (1-1/self.alpha()).norm()**2
            except AttributeError:
                eps = (1-1/self.alpha())**4
	    return eps*(self.tamagawa_prod()*self.sha())/(self.torsion_order()**2)

        




                

#######################################################

    def abelian_variety(self):
        r"""
        Return the abelian variety to which this `p`-adic L-series is associated.
        
        EXAMPLES::
        
	    sage: L = J0(23)[0].padic_lseries(5)
            sage: L.abelian_variety()
	    Simple abelian variety J0(23) of dimension 2

            """
        return self._J

    def prime(self):
        r"""
        Returns the prime `p` as in 'p-adic L-function'.        
        
        EXAMPLES::
        
	    sage: L = J0(23)[0].padic_lseries(5)
	    sage: L.prime()
	    5

        """
        return self._p
		
    def _repr_(self):
        r"""
        Return print representation.

        EXAMPLES::
        
        """
        s = "%s-adic L-series of %s"%(self._p, self._J)
        if not self._normalize == 'L_ratio':
            s += ' (not normalized)'
        return s
   	
    def ap(self):
        """
	Return the Hecke eigenvalue $a_p$.

        EXAMPLES::

            sage: J = J0(23)[0]
	    sage: for p in prime_range(5,30):
	    ....:     L = J.padic_lseries(p)
	    ....:     p, L.ap()
	    ....:     
	    (5, 2*alpha)
	    (7, 2*alpha + 2)
	    (11, -2*alpha - 4)
	    (13, 3)
	    (17, -2*alpha + 2)
	    (19, -2)
	    (23, 1)
	    (29, -3)

	"""
        try:
            A = self._modular_symbols_subspace
        except AttributeError:
            A = self._modular_symbols_subspace = self.modular_symbols_subspace()
        a_p = self._ap = A.eigenvalue(self._p)
	return a_p 
 
    def is_ordinary(self):
    	"""
	Check if $p$ is an ordinary prime.
	"""
        try:
    	    K_f = self._hecke_eigenvalue_field
        except AttributeError:
            K_f = self._hecke_eigenvalue_field = self.hecke_eigenvalue_field()
        try:
            a_p = self._ap
        except AttributeError:
            a_p = self._ap = self.ap()
        frak_p = [x[0] for x in K_f.factor(self._p)]
        not_in_p = [x for x in frak_p if a_p not in frak_p]
        if len(not_in_p) == 0:
            return False
        else: 
            return True
<<<<<<< HEAD

    def measure(self,a,n,prec,quadratic_twist=+1,alpha=[]):
=======
        
    def measure(self,a,n,prec,quadratic_twist=+1,user_alpha=[],outside_call=False):
>>>>>>> ce9e8e3f
        """
        outside_call: if using this from outside the series computation
	"""
        if quadratic_twist > 0:
            s = +1
        else:
            s = -1
        try:
            p, alpha, z, w, f = self.__measure_data[(n,prec,s)]
        except (KeyError, AttributeError):
            if not hasattr(self, '__measure_data'):
                self.__measure_data = {}
            p = self._p
            alpha = user_alpha
            z = 1/(alpha**n)
            w = p**(n-1)
            f = self.modular_symbol
            self.__measure_data[(n,prec,s)] = (p,alpha,z,w,f)
        if outside_call:
            if (user_alpha == self.alpha()[0]):
                self._emb = 1
            else:
                self._emb = 2
        if alpha != user_alpha:
            alpha = user_alpha
            z = 1/(alpha**n)
            f = self.modular_symbol
            self.__measure_data[(n,prec,s)] = (p,alpha,z,w,f)
            
        if quadratic_twist == 1:
            return z * f(a/(p*w)) - (z/alpha) * f(a/w)

        else:
            D = quadratic_twist
            chip = kronecker_symbol(D,p)
            if self._E.conductor() % p == 0:
                mu = chip**n * z * sum([kronecker_symbol(D,u) * f(a/(p*w)+ZZ(u)/D) for u in range(1,abs(D))])
            else:
                mu = chip**n * sum([kronecker_symbol(D,u) *(z * f(a/(p*w)+ZZ(u)/D) - chip *(z/alpha)* f(a/w+ZZ(u)/D)) for u in range(1,abs(D))])
            return s*mu
            
        
    def alpha(self, prec=20):
        r"""
        Return a `p`-adic root `\alpha` of the polynomial `x^2 - a_p x
        + p` with `ord_p(\alpha) < 1`.  In the ordinary case this is
        just the unit root.

        INPUT:
        -  ``prec`` - positive integer, the `p`-adic precision of the root.

        EXAMPLES:

        """
        try:
            return self._alpha[prec]
        except AttributeError:
            self._alpha = {}
        except KeyError:
            pass
       
        J = self._J
        p = self._p
        Q = Qp(p)
        try:
            a_p = self._ap
        except AttributeError:
            a_p = self._ap = self.ap() 

        try:
            psis = self._psis
        except AttributeError:
            psis = self._psis = self.psi()

        K_f = self.hecke_eigenvalue_field()
        if len(psis) == 1:
   	    F = Q.extension(K_f.defining_polynomial(),names='a')
            a = F.gen()
            G = K_f.embeddings(K_f)
            if G[0](K_f.gen()) == K_f.gen():
                conj_map = G[1]
            else: 
                conj_map = G[0]
            v = self._dual_eigenvector
            v_conj = vector(conj_map(a) for a in v)
            a_p_conj = conj_map(a_p)
            R = F['x']
            x = R.gen()
	    psi = psis[0]
            a_p_padic = psi(a_p)
	    a_p_conj_padic = psi(a_p_conj)
            f = x**2 - (a_p_padic)*x + p
            fconj = x**2 - (a_p_conj_padic)*x + p
            norm_f = f*fconj
            norm_f_basefield = norm_f.change_ring(Q)
            FF = norm_f_basefield().factor()
            root0 = -f.gcd(FF[0][0])[0]
            root1 = -f.gcd(FF[1][0])[0]
            if root0.valuation() < 1:
                padic_lseries_alpha = [root0]
            else:
                padic_lseries_alpha = [root1]

        else:
            a_p_conj_padic = []
            a_p_padic = []
            for psi in psis:
                a_p_padic = a_p_padic + [psi(a_p)]

            R = Q['x']
            x = R.gen()
            padic_lseries_alpha = []
            for aps in a_p_padic:
                f = R(x**2 - aps*x + p)
                roots = f.roots()
                root0 = roots[0][0]
                root1 = roots[1][0]
                if root0.valuation() < 1:
                    padic_lseries_alpha = padic_lseries_alpha + [root0]
                else:
                    padic_lseries_alpha = padic_lseries_alpha + [root1]
                
        return padic_lseries_alpha  

    def order_of_vanishing(self):
        r"""
        Return the order of vanishing of this `p`-adic L-series.

        The output of this function is provably correct, due to a
        theorem of Kato [Ka].  This function will terminate if and only if
        the Mazur-Tate-Teitelbaum analogue [MTT] of the BSD conjecture about
        the rank of the curve is true and the subgroup of elements of
        `p`-power order in the Shafarevich-Tate group of this curve is
        finite.  I.e. if this function terminates (with no errors!),
        then you may conclude that the `p`-adic BSD rank conjecture is
        true and that the `p`-part of Sha is finite.

        NOTE: currently `p` must be a prime of good ordinary reduction.
        
        REFERENCES:
        
        - [MTT] B. Mazur, J. Tate, and J. Teitelbaum,
          On `p`-adic analogues of the conjectures of Birch and 
          Swinnerton-Dyer, Inventiones mathematicae 84, (1986), 1-48.

        - [Ka] Kayuza Kato, `p`-adic Hodge theory and values of zeta functions of modular
          forms, Cohomologies `p`-adiques et applications arithmetiques III,
          Asterisque vol 295, SMF, Paris, 2004.
        
        EXAMPLES::
        
        """
        try:
            return self.__ord
        except AttributeError:
            pass
        
        if not self.is_ordinary():
            raise NotImplementedError
        E = self.elliptic_curve()
        if not E.is_good(self.prime()):
            raise ValueError, "prime must be of good reduction"
        r = E.rank()
        n = 1
        while True:
            f = self.series(n)
            v = f.valuation()
            if v < r:
                raise RuntimeError, "while computing p-adic order of vanishing, got a contradiction: the curve is %s, the curve has rank %s, but the p-adic L-series vanishes to order <= %s"%(E, r, v)
            if v == r:
                self.__ord = v
                return v
            n += 1

    def _c_bounds(self, n):
        raise NotImplementedError

    def _prec_bounds(self, n,prec):
        raise NotImplementedError

    def teichmuller(self, prec):
        r"""
        Return Teichmuller lifts to the given precision.
        
        INPUT:
        
        - ``prec`` - a positive integer.
            
        OUTPUT:
        
        - a list of `p`-adic numbers, the cached Teichmuller lifts 

        EXAMPLES::
        
            sage: L = EllipticCurve('11a').padic_lseries(7)
            sage: L.teichmuller(1)
            [0, 1, 2, 3, 4, 5, 6]
            sage: L.teichmuller(2)
            [0, 1, 30, 31, 18, 19, 48]
        """
        p = self._p
        K = Qp(p, prec, print_mode='series')        
        return [Integer(0)] + \
               [a.residue(prec).lift() for a in K.teichmuller_system()]

    def _e_bounds(self, n, prec):
        p = self._p
        prec = max(2,prec)
        R = PowerSeriesRing(ZZ,'T',prec+1)
        T = R(R.gen(),prec +1)
        w = (1+T)**(p**n) - 1
        return [infinity] + [valuation(w[j],p) for j in range(1,min(w.degree()+1,prec))]
        
    def _get_series_from_cache(self, n, prec, D):
        try:
            return self.__series[(n,prec,D)]
        except AttributeError:
            self.__series = {}
        except KeyError:
            for _n, _prec, _D in self.__series.keys():
                if _n == n and _D == D and _prec >= prec:  
                    return self.__series[(_n,_prec,_D)].add_bigoh(prec)
        return None

    def _set_series_in_cache(self, n, prec, D, f):
        self.__series[(n,prec,D)] = f
  

    def _quotient_of_periods_to_twist(self,D):
        r"""
        For a fundamental discriminant `D` of a quadratic number field this computes the constant `\eta` such that
        `\sqrt{D}\cdot\Omega_{E_D}^{+} =\eta\cdot \Omega_E^{sign(D)}`. As in [MTT]_ page 40.
        This is either 1 or 2 unless the condition on the twist is not satisfied, e.g. if we are 'twisting back'
        to a semi-stable curve.
        
        REFERENCES:
        
        - [MTT] B. Mazur, J. Tate, and J. Teitelbaum,
          On `p`-adic analogues of the conjectures of Birch and 
          Swinnerton-Dyer, Invertiones mathematicae 84, (1986), 1-48.        
        
        .. note: No check on precision is made, so this may fail for huge `D`.
        
        EXAMPLES::
        
        """
        from sage.functions.all import sqrt
        # This funciton does not depend on p and could be moved out of this file but it is needed only here
        
        # Note that the number of real components does not change by twisting.
        if D == 1:
            return 1
        if D > 1:
            Et = self._E.quadratic_twist(D)
            qt = Et.period_lattice().basis()[0]/self._E.period_lattice().basis()[0]
            qt *= sqrt(qt.parent()(D))
        else:
            Et = self._E.quadratic_twist(D)
            qt = Et.period_lattice().basis()[0]/self._E.period_lattice().basis()[1].imag()
            qt *= sqrt(qt.parent()(-D))
        verbose('the real approximation is %s'%qt)
        # we know from MTT that the result has a denominator 1
        return QQ(int(round(8*qt)))/8
    

class pAdicLseriesOrdinary(pAdicLseries):
    """
    EXAMPLE:

        sage: from psage.modform.rational.padic_lseries import *
        sage: A = J0(188)[-2]
        sage: L = pAdicLseriesOrdinary(A, 7)
        sage: L.series()
        O(7^20) + ((2*a + 4) + (6*a + 2)*7 + 6*7^2 + 4*a*7^3 + (4*a + 5)*7^4 + (4*a + 5)*7^5 + (6*a + 3)*7^6 + (2*a + 1)*7^7 + (5*a + 2)*7^8 + 5*7^9 + (2*a + 2)*7^10 + (5*a + 4)*7^11 + 3*a*7^12 + (5*a + 4)*7^13 + 5*a*7^14 + (3*a + 6)*7^15 + (5*a + 6)*7^16 + (6*a + 4)*7^17 + 5*a*7^18 + (3*a + 5)*7^19 + O(7^20))*T + ((5*a + 3) + (a + 6)*7 + (2*a + 1)*7^2 + (3*a + 2)*7^3 + (4*a + 2)*7^4 + 4*a*7^5 + (2*a + 6)*7^6 + 3*7^7 + (3*a + 5)*7^8 + (5*a + 2)*7^9 + (a + 3)*7^10 + 6*a*7^11 + (5*a + 5)*7^12 + (6*a + 6)*7^13 + (3*a + 4)*7^14 + (2*a + 4)*7^15 + (3*a + 6)*7^16 + (6*a + 1)*7^17 + 5*7^18 + (6*a + 5)*7^19 + O(7^20))*T^2 + ((3*a + 6) + (6*a + 6)*7 + 5*7^2 + 6*a*7^3 + (a + 4)*7^4 + (3*a + 2)*7^5 + 3*a*7^6 + (4*a + 6)*7^7 + (5*a + 2)*7^8 + 6*a*7^9 + (3*a + 1)*7^10 + (5*a + 3)*7^11 + (a + 1)*7^12 + (a + 4)*7^13 + (6*a + 2)*7^14 + (a + 2)*7^15 + (3*a + 1)*7^17 + (2*a + 5)*7^18 + (a + 3)*7^19 + O(7^20))*T^3 + ((3*a + 6) + (4*a + 3)*7 + (2*a + 3)*7^2 + (2*a + 2)*7^3 + 5*a*7^4 + 3*a*7^5 + (2*a + 5)*7^6 + (6*a + 1)*7^7 + (a + 2)*7^8 + (a + 1)*7^9 + (4*a + 5)*7^10 + 5*a*7^11 + (3*a + 4)*7^12 + (5*a + 6)*7^13 + (a + 5)*7^14 + 5*7^15 + 4*a*7^16 + (a + 3)*7^17 + (6*a + 2)*7^18 + (2*a + 3)*7^19 + O(7^20))*T^4 + O(T^5)

        sage: L = pAdicLseriesOrdinary(A,19)
        sage: f = L.series(n=3)
        sage: f[2]
        8 + 13*19 + 11*19^2 + 12*19^3 + 16*19^4 + 16*19^5 + 4*19^6 + 19^7 + 3*19^8 + 6*19^9 + 3*19^10 + 15*19^11 + 9*19^12 + 15*19^13 + 5*19^14 + 8*19^15 + 16*19^16 + 6*19^17 + 11*19^18 + 6*19^19 + O(19^20)
        
    """
    def measure_experimental(self,a,n,prec,quadratic_twist=+1,alpha=[]):
        """
	"""
        if quadratic_twist > 0:
            s = +1
        else:
            s = -1
        try:
            p, p_inv, alpha, alpha_inv, z, w, w_inv, f = self.__measure_data[(n,prec,s)]
        except (KeyError, AttributeError):
            if not hasattr(self, '__measure_data'):
                self.__measure_data = {}
            p = self._p
            z = 1/(alpha**n)
            w = p**(n-1)
            f = self.modular_symbol
            w_inv = ~w
            alpha_inv = ~alpha
            p_inv = p.parent()(1)/p
            R = alpha.parent()

            self.__measure_data[(n,prec,s)] = (R(p),R(p_inv),alpha,alpha_inv,z,R(w),R(w_inv),f)

        if quadratic_twist == 1:
            return z * f(a*p_inv*w_inv) - (z*alpha_inv) * f(a*w_inv)
        
        else:
            D = quadratic_twist
            chip = kronecker_symbol(D,p)
            if self._E.conductor() % p == 0:
                mu = chip**n * z * sum([kronecker_symbol(D,u) * f(a/(p*w)+ZZ(u)/D) for u in range(1,abs(D))])
            else:
                mu = chip**n * sum([kronecker_symbol(D,u) *(z * f(a/(p*w)+ZZ(u)/D) - chip *(z/alpha)* f(a/w+ZZ(u)/D)) for u in range(1,abs(D))])
            return s*mu
            

    def series(self, n=2, quadratic_twist=+1, prec=5):
        r"""
        Returns the `n`-th approximation to the `p`-adic L-series as
        a power series in `T` (corresponding to `\gamma-1` with
        `\gamma=1+p` as a generator of `1+p\ZZ_p`).  Each
        coefficient is a `p`-adic number whose precision is provably
        correct.
        
        Here the normalization of the `p`-adic L-series is chosen
        such that `L_p(J,1) = (1-1/\alpha)^2 L(J,1)/\Omega_J`
        where `\alpha` is the unit root 

        INPUT:
        
        -  ``n`` - (default: 2) a positive integer
        -  ``quadratic_twist`` - (default: +1) a fundamental discriminant
           of a quadratic field, coprime to the 
           conductor of the curve
        -  ``prec`` - (default: 5) maximal number of terms of the series
           to compute; to compute as many as possible just
           give a very large number for ``prec``; the result will
           still be correct.

        ALIAS: power_series is identical to series.

        EXAMPLES:

	    sage: J = J0(188)[0]
	    sage: p = 7
	    sage: L = J.padic_lseries(p)
	    sage: L.is_ordinary()
	    True
	    sage: f = L.series(2)
	    sage: f[0]
	    O(7^20)
	    sage: f[1].norm()
	    3 + 4*7 + 3*7^2 + 6*7^3 + 5*7^4 + 5*7^5 + 6*7^6 + 4*7^7 + 5*7^8 + 7^10 + 5*7^11 + 4*7^13 + 4*7^14 + 5*7^15 + 2*7^16 + 5*7^17 + 7^18 + 7^19 + O(7^20)

        """
        n = ZZ(n)
        if n < 1:
            raise ValueError, "n (=%s) must be a positive integer"%n
        if not self.is_ordinary():
            raise ValueError, "p (=%s) must be an ordinary prime"%p
        # check if the conditions on quadratic_twist are satisfied
        D = ZZ(quadratic_twist)
        if D != 1:
            if D % 4 == 0:
                d = D//4
                if not d.is_squarefree() or d % 4 == 1:
                    raise ValueError, "quadratic_twist (=%s) must be a fundamental discriminant of a quadratic field"%D
            else:
                if not D.is_squarefree() or D % 4 != 1:
                    raise ValueError, "quadratic_twist (=%s) must be a fundamental discriminant of a quadratic field"%D
            if gcd(D,self._p) != 1:
                raise ValueError, "quadratic twist (=%s) must be coprime to p (=%s) "%(D,self._p)
            if gcd(D,self._E.conductor())!= 1:
                for ell in prime_divisors(D):
                    if valuation(self._E.conductor(),ell) > valuation(D,ell) :
                        raise ValueError, "can not twist a curve of conductor (=%s) by the quadratic twist (=%s)."%(self._E.conductor(),D)
                    
            
        p = self._p
        if p == 2 and self._normalize :
            print 'Warning : For p=2 the normalization might not be correct !'
        #verbose("computing L-series for p=%s, n=%s, and prec=%s"%(p,n,prec))
        
#        bounds = self._prec_bounds(n,prec)
#        padic_prec = max(bounds[1:]) + 5
        padic_prec = 10
#        verbose("using p-adic precision of %s"%padic_prec)
        
        res_series_prec = min(p**(n-1), prec)
        verbose("using series precision of %s"%res_series_prec)
        
        ans = self._get_series_from_cache(n, res_series_prec,D)
        if not ans is None:
            verbose("found series in cache")
            return ans
 
        K = QQ
        gamma = K(1 + p)
        R = PowerSeriesRing(K,'T',res_series_prec)
        T = R(R.gen(),res_series_prec )
        #L = R(0) 
        one_plus_T_factor = R(1) 
        gamma_power = K(1)
        teich = self.teichmuller(padic_prec)
        p_power = p**(n-1)
#        F = Qp(p,padic_prec)

        verbose("Now iterating over %s summands"%((p-1)*p_power))
        verbose_level = get_verbose()
        count_verb = 0
        alphas = self.alpha()
        #print len(alphas)
        Lprod = []
        self._emb = 0
        if len(alphas) == 2:
            split = True
        else:
            split = False
        for alpha in alphas:
            L = R(0)
            self._emb = self._emb + 1
            for j in range(p_power):
                s = K(0)
                if verbose_level >= 2 and j/p_power*100 > count_verb + 3:
                    verbose("%.2f percent done"%(float(j)/p_power*100))
                    count_verb += 3
                for a in range(1,p):
                    if split:
#                        b = ((F.teichmuller(a)).lift() % ZZ(p**n))
                        b = (teich[a]) % ZZ(p**n)
                        b = b*gamma_power
                    else:
                        b = teich[a] * gamma_power
                    s += self.measure(b, n, padic_prec,D,alpha)
                L += s * one_plus_T_factor
                one_plus_T_factor *= 1+T
                gamma_power *= gamma
            
            Lprod = Lprod + [L]
        if len(Lprod)==1:
            return Lprod[0]
        else:
            return Lprod[0]*Lprod[1]

    power_series = series
<|MERGE_RESOLUTION|>--- conflicted
+++ resolved
@@ -436,13 +436,8 @@
             return False
         else: 
             return True
-<<<<<<< HEAD
-
-    def measure(self,a,n,prec,quadratic_twist=+1,alpha=[]):
-=======
         
     def measure(self,a,n,prec,quadratic_twist=+1,user_alpha=[],outside_call=False):
->>>>>>> ce9e8e3f
         """
         outside_call: if using this from outside the series computation
 	"""
