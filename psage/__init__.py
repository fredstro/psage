--- conflicted
+++ resolved
@@ -1,11 +1,6 @@
 from modform import *
-<<<<<<< HEAD
-
 from modules import *
-
-=======
 from zfunctions import *
->>>>>>> f9a86fd4
 from function_fields import FunctionField
 from ellff import ellff_EllipticCurve
 import number_fields
