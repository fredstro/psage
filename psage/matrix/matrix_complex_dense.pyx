# encoding: utf-8
# cython: profile=True
# filename: matrix_complex_dense.pyx

r"""
Dense matrices over the complex field.

EXAMPLES
"""
include "../ext/interrupt.pxi"
include "../ext/cdefs.pxi"
include "../ext/gmp.pxi"
include "../ext/random.pxi"
<<<<<<< HEAD
from psage.rings.mpfr_nogil cimport *
#include "../rings/mpc.pxi"

#include "gmp.pxi"
#include "random.pxi"
#include "rings/mpc.pxi"
#include "stdsage.pxi"
#include "cdefs.pxi"
=======
>>>>>>> c8691c27

# set rounding to be nearest integer
# TODO: make t possible to change rounding
cdef mpc_rnd_t rnd
rnd = MPC_RNDNN



from sage.rings.complex_mpc cimport MPComplexNumber
from sage.rings.complex_mpc import MPComplexField
from sage.rings.real_mpfr cimport RealNumber,RealField_class
from sage.rings.real_mpfr import RealField as RFF
from sage.matrix.matrix cimport Matrix

from psage.modules.vector_complex_dense cimport Vector_complex_dense
from psage.matrix.linalg_complex_dense cimport _eigenvalues,qr_decomp,_norm,_hessenberg_reduction,init_QR,QR_set
from psage.rings.mpc_extras cimport *
from psage.matrix.linalg_complex_dense cimport qr_decomp,_reconstruct_matrix,solve_upper_triangular
from psage.modules.vector_complex_dense cimport Vector_complex_dense

from sage.structure.element cimport ModuleElement, RingElement, Element, Vector

from sage.all import MatrixSpace
from  sage.modules.free_module_element import vector
from sage.all import FreeModule
from sage.functions.other import ceil
from sage.rings.ring import is_Ring
from sage.rings.rational_field import QQ
from sage.rings.complex_double import CDF
from sage.rings.arith import gcd,valuation
from sage.matrix.matrix import is_Matrix
from sage.structure.element import is_Vector
import sage.ext.multi_modular
from sage.matrix.matrix2 import cmp_pivots, decomp_seq
from sage.matrix.matrix0 import Matrix as Matrix_base

from sage.misc.misc import verbose, get_verbose, prod

## #########################################################

    
#########################################################

cdef class Matrix_complex_dense(Matrix_dense):  

    ########################################################################
    # LEVEL 1 functionality
    # x * __cinit__  
    # x * __dealloc   
    # x * __init__      
    # x * set_unsafe
    # x * get_unsafe
    # x * cdef _pickle
    # x * cdef _unpickle
    ########################################################################

    def __cinit__(self, parent,entries=0, coerce=True, copy=True,verbose=0):
        """
        Create and allocate memory for the matrix.
        
        Unlike over matrix_integer_dense, mpc_init() is called (as there is no mpc_init_set function).
        
        INPUT:
        
        
        -  ``parent, entries, coerce, copy`` - as for
           __init__.
        
        
        EXAMPLES::
        
            sage: from sage.matrix.matrix_rational_dense import Matrix_rational_dense
            sage: a = Matrix_rational_dense.__new__(Matrix_rational_dense, Mat(ZZ,3), 0,0,0)
            sage: type(a)
            <type 'sage.matrix.matrix_rational_dense.Matrix_rational_dense'>
        
        .. warning::

           This is for internal use only, or if you really know what
           you're doing.
        """
        # This is called before __init__
        self._entries_are_allocated = 0
        self._double_matrix_is_set = 0
        self._verbose=int(verbose)
        if self._verbose>0:
            print "in cinit"
        if self._verbose>1:
            print "entries=",entries
        cdef double x
        if not isinstance(parent,sage.matrix.matrix_space.MatrixSpace):
            if verbose>0:
                print "no matrix space!"
            raise ValueError,"Need MatrixSpace as parent!" 

        Matrix_dense.__init__(self, parent) #,entries=entries) #coerce=coerce,copy=copy)
        cdef Py_ssize_t i, k
        self._entries = <mpc_t *> sage_malloc(sizeof(mpc_t)*(self._nrows * self._ncols))
        if self._verbose>0:
            print "entries alloc!"
        if self._entries == NULL:
            raise MemoryError, "Out of memory allocating entries for a matrix of size {0} x {1}".format(self._nrows,self._ncols)
        sig_on()        
        self._matrix =  <mpc_t **> sage_malloc(sizeof(mpc_t*) * self._nrows)
        sig_off()
        if self._verbose>0:
            print "matrix alloc!"
        if self._matrix == NULL:
            sage_free(self._entries)
            self._entries = NULL
            raise MemoryError, "Out of memory allocating a matrix of size {0} x {1}".format(self._nrows,self._ncols)
        # store pointers to the starts of the rows

        k = 0
        for i from 0 <= i < self._nrows:
            self._matrix[i] = self._entries + k
            k = k + self._ncols
        #cdef int prec
        if self._verbose>0:
            print "here0: base = ",self._parent._base
        #prec=self.parent().base_ring().prec()
        self._prec= self._base_ring.prec()
        self._base_ring = MPComplexField(self._prec)

        ## TODO: acces rounding modes of parents
        mpfr_init2(self._mpeps,self._prec)
        self._rnd=MPC_RNDNN ## self._base_ring.__rnd
        #print "here! rnd=",self._rnd
        self._rnd_re=MPFR_RNDN #self._base_ring.__real_field.__rnd
        #print "here! rnd_re=",self._rnd_re
        self._rnd_im=MPFR_RNDN # self._base_ring.__imag_field.__rnd
        #print "here! rnd_im=",self._rnd_im
        ## we also set something like an "effective" machine epsilon
        self._base_for_str_rep=32
        self._truncate=0
        RF=self._base_ring._base
        ## This is an "efficient" epsilon for self.
        ## i.e. we allow for sloppy implementations...
        ##
        self._eps = RF(2)**RF(1-self._prec)
        mpfr_set(self._mpeps,self._eps.value,self._rnd_re)
        if self._nrows<>self._ncols:
            self._is_square = 0
        else:
            self._is_square = 1

        self._transformation_to_hessenberg=NULL
        self._error_qr=RF(0)

        for i from 0 <= i < self._nrows * self._ncols:
            mpc_init2(self._entries[i],self._prec)
        self._entries_are_allocated = 1
        if self._verbose>0:
            print "allocated {0}".format(self._nrows * self._ncols)

    def  __dealloc__(self):
        mpfr_clear(self._mpeps)
        if self._entries == NULL:
            return 
        cdef Py_ssize_t i
        if self._entries_are_allocated == 1:
            for i from 0 <= i < self._nrows * self._ncols:
                if self._verbose>1:
                    print "dealloc i=",i
                mpc_clear(self._entries[i])
        sage_free(self._entries)
        if self._matrix<> NULL:
            sage_free(self._matrix)

    
    def __init__(self, parent, entries=0, coerce=True, copy=True,verbose=0):
    
        cdef Py_ssize_t i,j
        cdef MPComplexNumber z
        if self._verbose>0:
            print "in init"
        self._norms=dict()
        self._double_matrix=None
        self._double_matrix_is_set=0
        if isinstance(entries, (list, tuple)):
            if len(entries) != self._nrows * self._ncols:
                raise TypeError, "entries has the wrong length"
            sig_on()
            if coerce:
                #print  "len=",self._nrows * self._ncols
                for i from 0 <= i < self._nrows * self._ncols:
                    # TODO: Should use an unsafe un-bounds-checked array access here.
                    z = self._base_ring(entries[i])
                    mpc_set(self._entries[i], z.value, self._rnd)
            else: 
                for i from 0 <= i < self._nrows * self._ncols:
                    # TODO: Should use an unsafe un-bounds-checked array access here.
                    z = entries[i]
                    mpc_set(self._entries[i], z.value, self._self._rnd)
            sig_off()
        else: 
            # is it a scalar?
            try:
                # Try to coerce entries to a scalar 
                if self._verbose>0:
                    print "entries=",entries,type(entries)
                    print "base_ring=",self.base_ring()
                z = self._base_ring(entries)
                is_list = False
            except TypeError as er:
                # print "er=",er
                #print "did not work!"
                raise TypeError, "entries must be coercible to a list or complex number. got:{0} of type:{1}!".format(entries,type(entries))
            
            if not z.is_zero():
                if self._nrows != self._ncols:
                    raise TypeError, "nonzero scalar matrix must be square"
                for i from 0 <= i < self._nrows:
                    for j from 0 <= j < self._ncols:
                        mpc_set(self._entries[i*self._ncols+j], z.value,self._rnd)
            else:
                for i from 0 <= i < self._nrows:
                    for j from 0 <= j < self._ncols:
                        mpc_set(self._entries[i*self._ncols+j], z.value,self._rnd)

    cdef set_unsafe(self, Py_ssize_t i, Py_ssize_t j, value):
        cdef MPComplexNumber y
        y = value
        mpc_set(self._matrix[i][j], y.value,self._rnd)


    cdef get_unsafe(self, Py_ssize_t i, Py_ssize_t j):
        r"""
        TODO: Make faster if possible
        """
        cdef MPComplexNumber z
        #x = PY_NEW(MPComplexNumber)
        #x = MPComplexNumber(self.parent().base_ring(),0)
        z = self._base_ring(0)
        #print "get_unsafe ",i,j
        mpc_set(z.value, self._matrix[i][j],self._rnd)
        return z

    cpdef int base_for_str_rep(self):
        return self._base_for_str_rep

    cpdef int set_base_for_str_rep(self,int base):
        self._base_for_str_rep=base
        return self._base_for_str_rep


    cpdef set_zero_elements(self,double tol=0):
        r"""
        Set all entries self with absolute value < self.eps() to zero 
        TODO: come up with a better name for this function... 
        """
        cdef int i,j
        cdef mpfr_t tmp,mptol
        mpfr_init2(tmp,self._prec)
        mpfr_init2(mptol,self._prec)
        if tol>0:
            mpfr_set_d(mptol,tol,self._rnd_re)
        else:
            mpfr_set(mptol,self._eps.value,self._rnd_re)
        for i from 0<=i<self._nrows:
            for j from 0<=j<self._ncols:
                mpc_abs(tmp,self._matrix[i][j],self._rnd_re)
                if mpfr_cmp(tmp,mptol)<=0:
                    mpc_set_si(self._matrix[i][j],0,self._rnd)
        # Since we may have changed pivots We now have to recompute some necessary things...
        self.clear_cache()
        mpfr_clear(tmp)
        mpfr_clear(mptol)
        #piv=self._cache['pivots']=None

    cpdef prec(self):
        return self._prec
#    cpdef eps(self):
#        return self._eps
    
    cpdef int numerical_rank(self):
        Q,R=self.qr_decomposition()
        cdef int i,j,rank,row_is_nonzero
        cdef mpfr_t tmp
        mpfr_init2(tmp,self._prec)
        rank=0
        for i from 0<=i<self._nrows:
            row_is_nonzero=0
            for j from i<=j<self._nrows:
                mpc_abs(tmp,self._matrix[i][j],self._rnd_re)
                if mpfr_cmp(tmp,self._eps.value)>0:
                    row_is_nonzero=1
                    break
            if row_is_nonzero:
                rank+=1
        return rank
    
    cpdef Vector_complex_dense column(self,int n):
        r""" return column nr. n of self.
        """
        cdef Vector_complex_dense res
        if n>self._ncols or n<0:
            raise IndexError,"Index of column outside range! n={0}, ncols={1}".format(n,self._ncols)
        res = Vector_complex_dense(FreeModule(self._base_ring,self._nrows),0)
        #print "res=",res
        self._column(res._entries,n)
        #print "res1=",res
        return res

    cdef void _column(self,mpc_t  *colv,int n):
        r"""return column of self as pointer of mpc_t """
        cdef int i
        for i from 0 <= i <= self._nrows-1:
            #mpc_init2(colv[i],self._prec)
            mpc_set(colv[i],self._matrix[i][n],self._rnd)

    cpdef Vector_complex_dense row(self,int n):
        r""" return row nr. n of self.
        """
        cdef Vector_complex_dense res
        cdef int i
        if n>self._nrows or n<0:
            raise IndexError,"Index of row outside range! n={0}, nrows={1}".format(n,self._nrows)
        res = Vector_complex_dense(FreeModule(self._base_ring,self._ncols),0)
        for i from 0 <= i <= self._ncols-1:
            mpc_set(res._entries[i],self._matrix[n][i],self._rnd)
        return res

    cpdef delete_row(self,int n,int clear=1):
        r"""
        Delete row nr. n of self.
        Note: I do not deallocate anything unless clear = 1
        """
        cdef int i
        cdef mpc_t *entries_tmp
        cdef int nn,r,k,nnr,nn1
        sig_on()
        if clear == 0:
            for i from n <= i<= self._nrows-2:
                self._matrix[i]=self._matrix[i+1]
                #print i+1,"=>",i
            for i from 0 <= i <= self._ncols-1:
                nn=(self._nrows-1)*self._ncols+i
                mpc_clear(self._entries[nn])
            self._nrows = self._nrows -1
        else:
            self._nrows = self._nrows -1
            entries_tmp = <mpc_t *> sage_malloc(sizeof(mpc_t)*(self._nrows * self._ncols))
            for r from 0 <= r <= self._nrows-1:
                if r < n:
                    nnr=r *self._ncols
                else:
                    nnr=(r+1) *self._ncols
                for k from 0<=k <=self._ncols-1:
                    nn =r *self._ncols + k
                    nn1=nnr + k
                    #print " setting",nn,' to ',nn1
                    mpc_init2(entries_tmp[nn],self._prec)
                    mpc_set(entries_tmp[nn],self._entries[nn1],self._rnd)
            for r from 0 <= r <= self._ncols*(self._nrows+1)-1:
                mpc_clear(self._entries[r])
            sage_free(self._entries)
            self._entries = <mpc_t *> sage_malloc(sizeof(mpc_t)*(self._nrows * self._ncols))
            for r from 0 <= r <= self._nrows*self._ncols-1:
                mpc_init2(self._entries[r],self._prec)
                mpc_set(self._entries[r],entries_tmp[r],self._rnd)
                #print "set entries[",r,"]:",print_mpc(self._entries[r])
            for i from 0 <= i <= self._nrows * self._ncols-1:
                mpc_clear(entries_tmp[i])
            sage_free(entries_tmp)
            ### delete matrix and add the pointers again
            sage_free(self._matrix)
            self._matrix =  <mpc_t **> sage_malloc(sizeof(mpc_t*) * self._nrows)
            if self._matrix == NULL:
                sage_free(self._entries)
                self._entries = NULL
                raise MemoryError, "out of memory allocating a matrix"
            k=0
            for i from 0 <= i < self._nrows:
                self._matrix[i] = self._entries + k
                #for j from 0<= j < self._ncols:
                #    print "set matrix[",i,j,"]:",print_mpc(self._matrix[i][j])
                k = k + self._ncols
        sig_off()
        if self._nrows<>self._ncols:
            self._is_square = 0
        else:
            self._is_square = 1
        new_parent = MatrixSpace(self._parent.base_ring(),self._nrows,self._ncols)
        self._parent = new_parent


    cpdef delete_column(self,int n):
        r"""
        Delete column nr. n of self.
        Note: I do not deallocate anything unless clear = 1
        """
        cdef int i
        cdef mpc_t *entries_tmp
        cdef int nn,r,k

        self._ncols = self._ncols -1
        sig_on()
        entries_tmp = <mpc_t *> sage_malloc(sizeof(mpc_t)*(self._nrows * self._ncols))
            
        for r from 0 <= r <= self._nrows-1:
            for k from 0<=k <=self._ncols-1:
                nn =r *(self._ncols) + k
                if k <= n-1:
                    nn1=nn+r
                else:
                    nn1=nn+r+1
                mpc_init2(entries_tmp[nn],self._prec)
                mpc_set(entries_tmp[nn],self._entries[nn1],self._rnd)
    
        for i from 0 <= i <= self._nrows * self._ncols:
            mpc_clear(self._entries[i])
        sage_free(self._entries)
        self._entries = <mpc_t *> sage_malloc(sizeof(mpc_t)*(self._nrows * self._ncols))
        for r from 0 <= r <= self._nrows*self._ncols-1:
            mpc_init2(self._entries[r],self._prec)
            mpc_set(self._entries[r],entries_tmp[r],self._rnd)                
        for i from 0 <= i <= self._nrows*self._ncols-1:
            mpc_clear(entries_tmp[i])
        sage_free(entries_tmp)
            ### delete matrix and add the pointers again
        sage_free(self._matrix)
        self._matrix =  <mpc_t **> sage_malloc(sizeof(mpc_t*) * self._nrows)
        if self._matrix == NULL:
            sage_free(self._entries)
            self._entries = NULL
            raise MemoryError, "out of memory allocating a matrix"
        sig_off()
        k=0
        for i from 0 <= i < self._nrows:
            self._matrix[i] = self._entries + k
            k = k + self._ncols
        if self._nrows<>self._ncols:
            self._is_square = 0
        else:
            self._is_square = 1
        ## Also change parent of sel
        new_parent = MatrixSpace(self._parent.base_ring(),self._nrows,self._ncols)
        self._parent = new_parent

            
    def eps(self):
        r"""
        """
        #cdef RealNumber x
        #print "eps=",self._eps
        #x=RealNumber(self._base_ring._base,1)
        #mpfr_set(x.value,self._mpeps,self._rnd_re)
        #print "mpeps=",x
        return self._eps
    #cdef _add_ui_unsafe_assuming_int(self, Py_ssize_t i, Py_ssize_t j, unsigned long int n):
    #    # doesn't check immutability
    #    # doesn't do bounds checks.
    #    # assumes that self[i,j] is an integer.
    #    mpc_add_ui(mpc_numref(self._matrix[i][j]), mpc_numref(self._matrix[i][j]), n)
    #
    #cdef _sub_ui_unsafe_assuming_int(self, Py_ssize_t i, Py_ssize_t j, unsigned long int n):
    #    # doesn't check immutability
    #    # doesn't do bounds checks.
    #    # assumes that self[i,j] is an integer.
    #    mpc_sub_ui(mpc_numref(self._matrix[i][j]), mpc_numref(self._matrix[i][j]), n)

    def _pickle(self):
        return self._pickle_version0(), 0
    
    def _unpickle(self, data, int version=0):
        if version == 0:
            self._unpickle_version0(data)
        else:
            raise RuntimeError, "unknown matrix version (=%s)"%version
        
    cdef _pickle_version0(self):
        return self._export_as_string()

    cpdef _export_as_string(self, int base=0, int truncate=0):
        """
        Return space separated string of the entries in this matrix, in the
        given base. This is optimized for speed.
        
        INPUT: base -an integer = 32; (default: 16)
        
        EXAMPLES::
        
            sage: m = matrix(QQ,2,3,[1,2/3,-3/4,1,-2/3,-45/17])
            sage: m._export_as_string(10)
            '1 2/3 -3/4 1 -2/3 -45/17'
            sage: m._export_as_string(16)
            '1 2/3 -3/4 1 -2/3 -2d/11'

            TODO: Use C functions for pickling instead of pyton
            
        """
        cdef Py_ssize_t i, j, len_so_far, m, n
        cdef mpfr_t x,y
        cdef char *a
        cdef char *s, *t, *tmp
        #print "exporting as string!"
        cdef int reqdigits
        cdef int p,k
        cdef int mpfr_rnd
        cdef mp_exp_t exponent
        #cdef char* data
        # since there are some exceptions for other bases
        # i.e. 7 nd 49 I simply assume either 10 or power of 2 as basis
        cdef list allowed_bases=[2,4,6,8,10,16,32]
            # since for base>62 we do not know the exact length of the strings...
        if base==0:            
            base=self._base_for_str_rep

        if not base in allowed_bases:
            raise ValueError,"Please use either 10 or a power of 2 <=32 for base!"
        if truncate<>self._truncate:
            self._truncate=truncate
        # we want to store the base used for pickling
        mpfr_init2(x,self._prec)
        mpfr_init2(y,self._prec)

        sig_on()
        if self._nrows <> 0 and self._ncols <> 0:
            # how long is the entire string going to be?
            n = 2*self._nrows*self._ncols # = number of real entries
            reqdigits=self._reqdigits(base,truncate)
            #print "required digits is:",reqdigits
            #print "trunc=",self._truncate
            #print "base=",base
            # with exponent stored we also need an extra size of
            emin2 = mpfr_get_emin()
            emax2 = mpfr_get_emax()
            emax2 = max(emax2,emin2)
            emax = ceil(emax2*self._base_ring._base.log2()/self._base_ring(base).log())
            #print "max exponent in base=",emax
            n = n*(reqdigits+1+len(str(emax)))
            s = <char*> sage_malloc(n * sizeof(char))
            #print "alloc len=",n * sizeof(char)
            t = s
        
            exponent = 1
            
            for i from 0 <= i < self._nrows:
                for j from 0 <= j < self._ncols:
                    # the length of a complex number is fixed, depending only on the precision
                    # use builtin functions for making strings...
                    mpc_real(x,self._matrix[i][j],self._rnd_re)
                    mpc_imag(y,self._matrix[i][j],self._rnd_im)
                    mpfr_get_str(t, &exponent, base, reqdigits,x,self._rnd_re)
                    if(exponent>emax):
                        strcpy(t,'@inf@')
                        t=t+strlen('@inf@')
                    elif(exponent<-emax):
                        strcpy(t,'-@inf@')
                        t=t+strlen('-@inf@')
                    else:
                        m=strlen(t)
                        t = t+m
                        # save exponent too
                        #print "exponent.re=",exponent
                        expstr='@'+str(exponent)
                        strcpy(t,expstr)
                        m = strlen(expstr)
                        t=t+m
                    t[0] = <char>32
                    t[1] = <char>0
                    t = t + 1
                    mpfr_get_str(t, &exponent, base, reqdigits,y,self._rnd_im)
                    if(exponent>emax):
                        strcpy(t,'@inf@')
                        t=t+strlen('@inf@')
                    elif(exponent<-emax):
                        strcpy(t,'-@inf@')
                        t=t+strlen('-@inf@')
                    else:
                        m=strlen(t)
                        t = t+m
                        #print "exponent.re=",exponent
                        #raise ValueError,"Can only store exponents smaller than the maximum emax= %s in base %s" % (emax,base)
                        expstr='@'+str(exponent)
                        strcpy(t,expstr)
                        m = strlen(expstr)
                        t=t+m
                    t[0] = <char>32
                    t[1] = <char>0
                    t = t + 1                    
                    #print "t=",str(t)
            #print "data=",data
            #print "len=",strlen(s)
            #print "base=",str(base)+' '
            data=str(base)+' '+str(s)[:-1]
            #print "data=",data
            #data[i:-1] = str(s)[:-1]
            #print "data=",data
        else:
            data=''
            #print "len(data)=",len(data)
            #print "s=",str(s)
        sig_off()
        mpfr_clear(x); mpfr_clear(y)
        sage_free(s)
        return data


    cpdef _reqdigits(self,int base=16,int truncate=0):
        r"""
        returns the required number of digits to represent
        a real number in base with precision self._prec
        """
        cdef int p,reqdigits
        p=self._prec
        if base==2 or base==4 or base==8 or base==16 or base==32:
            p-=1
            k = valuation(base,2)
            reqdigits = 1 + ceil(<double>p/<double>k)
        if base == 10 and truncate<>0:
            # see real_mpfr.pyx for explanation of this...
            reqdigits = 1+ceil( <double>(p-1) * 0.3010299956)
        elif base==10:
            reqdigits = 1+ceil( (<double>p) * 0.3010299956)
        if reqdigits <= 1:
            reqdigits = 2

        return reqdigits
    
    cdef _unpickle_version0(self, data):
        cdef Py_ssize_t i, n,xi,yi,l
        cdef int base
        cdef mpfr_t x,y
        cdef RealNumber tmpr
        tmpr=RealNumber(self._base_ring._base,0)
        base=self._base_for_str_rep
        data = data.split()
        mpfr_init2(x,self._prec);mpfr_init2(y,self._prec)
        n = self._nrows * self._ncols
        reqdigits=self._reqdigits(base,self._truncate)
        #print "trunc=",self._truncate
        #print "base=",base,"=",self._base_for_str_rep
        #print "data=",data
        base = int(data[0])
        if len(data) != 2*n+1:
            raise RuntimeError, "invalid pickle data %s<>%s." %(len(data),self._nrows*self._ncols)
        l=1
        for i from 0 <= i < n:
            #print "data=",data[l]
            # we need to add the decimal point
            if data[l][0]=='-':
                s = '-.'+data[l][1:]
            else:
                s = '.'+data[l]
            #print "s=",str(s)
            xi=mpfr_set_str(x, s, base, self._rnd_re)
            mpfr_set(tmpr.value,x,self._rnd_re)
            #print "x=",tmpr
            if data[l+1][0]=='-':
                s = '-.'+data[l+1][1:]
            else:
                s = '.'+data[l+1]
            yi=mpfr_set_str(y, s, base, self._rnd_im)
            mpfr_set(tmpr.value,y,self._rnd_re)
            #print "y=",tmpr            
            if yi==-1 or xi==-1:
                mpfr_clear(x); mpfr_clear(y)
                raise RuntimeError, "invalid pickle data s=%s" %str(s)
            mpc_set_fr_fr(self._entries[i], x,y,self._rnd)
            l=l+2
        mpfr_clear(x); mpfr_clear(y)
        
    def __richcmp__(Matrix self, right, int op):
        
        
        t1 = type(right)==type(self)
        if t1:
            t2 = self._ncols == (<Matrix_complex_dense>right)._ncols
            t3 = self._nrows == (<Matrix_complex_dense>right)._nrows
        else:
            t2 = 1; t3=1
        if not t1 or not t2 or not t3:
            if op == 2:
                return 0
            if op == 3:
                return 1
            else:
                raise NotImplementedError,"Can not compare Matrix_complex_dense with {0}!".format(type(right))
            #return 0
        else:
            return self._richcmp(right, op)
        
    # cpdef _eq_(self, right):

    #         return  self._eq_c(<Matrix_complex_dense>right)
    
    
    
    def __hash__(self):
        return self._hash()



   ########################################################################
    # LEVEL 2 functionality
    # x * cdef _add_         
    # x * cdef _mul_
    # x * cdef _vector_times_matrix_
    # x * cdef _cmp_c_impl
    # x * __neg__
    #   * __invert__
    # x * __copy__
    # x * _multiply_classical
    #   * _list -- list of underlying elements (need not be a copy)
    #   * _dict -- sparse dictionary of underlying elements (need not be a copy)
    ########################################################################

    cpdef ModuleElement _lmul_(self, RingElement right):
        """
        EXAMPLES::
        
            sage: a = matrix(QQ,2,range(6))
            sage: (3/4) * a
            [   0  3/4  3/2]
            [ 9/4    3 15/4]
        """
        cdef Py_ssize_t i
        cdef MPComplexNumber _x
        _x = self.base_ring()(right)
        cdef Matrix_complex_dense M
        M = Matrix_complex_dense.__new__(Matrix_complex_dense, self._parent, None, None, None)
        for i from 0 <= i < self._nrows * self._ncols:
            mpc_mul(M._entries[i], self._entries[i], _x.value,self._rnd)
        return M

    
    cpdef ModuleElement _rmul_(self, RingElement left):
        """
        EXAMPLES::
        
            sage: a = matrix(QQ,2,range(6))
            sage: (3/4) * a
            [   0  3/4  3/2]
            [ 9/4    3 15/4]
        """
        cdef Py_ssize_t i
        cdef MPComplexNumber _x
        _x = self.base_ring()(left)
        cdef Matrix_complex_dense M
        M = Matrix_complex_dense.__new__(Matrix_complex_dense, self._parent, None, None, None)
        for i from 0 <= i < self._nrows * self._ncols:
            mpc_mul(M._entries[i], self._entries[i], _x.value,self._rnd)
        return M
    
    cpdef ModuleElement _add_(self, ModuleElement right):
        """
        Add two dense matrices over MPC.
        
        EXAMPLES::
        
            sage: a = MatrixSpace(QQ,3)(range(9))
            sage: b = MatrixSpace(QQ,3)([1/n for n in range(1,10)])
            sage: a+b
            [   1  3/2  7/3]
            [13/4 21/5 31/6]
            [43/7 57/8 73/9]
            sage: b.swap_rows(1,2)
            sage: #a+b
        """
        cdef Py_ssize_t i, j
        cdef Matrix_complex_dense M
        M = Matrix_complex_dense.__new__(Matrix_complex_dense, self._parent, None, None, None)

        cdef mpc_t *M_row
        cdef mpc_t *self_row
        cdef mpc_t *right_row
        sig_on()
        for i from 0 <= i < self._nrows:
            M_row = M._matrix[i]
            self_row = self._matrix[i]
            right_row = (<Matrix_complex_dense>right)._matrix[i]
            for j from 0 <= j < self._ncols:
                mpc_add(M_row[0], self_row[0], right_row[0],self._rnd)
                M_row = M_row + 1
                self_row = self_row + 1
                right_row = right_row + 1
        sig_off()
        return M
        
    cpdef ModuleElement _sub_(self, ModuleElement right):
        """
        Subtract two dense matrices over MPC.
        
        EXAMPLES::
        
            sage: a = MatrixSpace(QQ,3)(range(9))
            sage: b = MatrixSpace(QQ,3)([1/n for n in range(1,10)])
            sage: a-b
            [  -1  1/2  5/3]
            [11/4 19/5 29/6]
            [41/7 55/8 71/9]
        """
        cdef Py_ssize_t i, j
        cdef Matrix_complex_dense M
        cdef MPComplexNumber z
        M = Matrix_complex_dense.__new__(Matrix_complex_dense, self._parent, None, None, None)
        cdef mpc_t *M_row
        cdef mpc_t *self_row
        cdef mpc_t *right_row
        CF=self._base_ring
        if not isinstance(right,Matrix_complex_dense):
            ## then we have to coerce its elements
            for i from 0 <= i < self._nrows:
                for j from 0 <= j < self._ncols:
                    z=CF(right[i][j])
                    mpc_sub(M._matrix[i][j], self._matrix[i][j], z.value,self._rnd)
        else:
            sig_on()
            for i from 0 <= i < self._nrows:
                M_row = M._matrix[i]
                self_row = self._matrix[i]
                right_row = (<Matrix_complex_dense>right)._matrix[i]
                for j from 0 <= j < self._ncols:
                    mpc_sub(M_row[0], self_row[0], right_row[0],self._rnd)
                    M_row = M_row + 1
                    self_row = self_row + 1
                    right_row = right_row + 1
            sig_off()

        return M

    cdef int _cmp_c_impl(self, Element right) except -2:
        cdef mpc_t *a, *b
        cdef Py_ssize_t i, j
        cdef int k
        for i from 0 <= i < self._nrows:
            a = self._matrix[i]
            b = (<Matrix_complex_dense>right)._matrix[i]
            for j from 0 <= j < self._ncols:
                k = mpc_cmp(a[j], b[j])
                if k:
                    if k < 0:
                        return -1
                    else:
                        return 1
        return 0

    # cdef int _eq_c(self, Matrix_complex_dense right) except -2:
    #     cdef mpc_t *a, *b
    #     cdef Py_ssize_t i, j
    #     cdef int k
    #     for i from 0 <= i < self._nrows:
    #         a = self._matrix[i]
    #         b = right._matrix[i]
    #         for j from 0 <= j < self._ncols:
    #             k = mpc_cmp(a[j], b[j])
    #             if k:
    #                 if k < 0:
    #                     return -1
    #                 else:
    #                     return 1
    #     return 0
    cdef Vector _vector_times_matrix_(self, Vector v):
        """
        Returns the vector times matrix product.
        
        INPUT:
        
        
        -  ``v`` - a free module element.
        
        
        OUTPUT: The vector times matrix product v\*A.
        
        EXAMPLES::
        
            sage: B = matrix(QQ,2, [1,2,3,4])
            sage: V = QQ^2
            sage: w = V([-1,5/2])
            sage: w*B
            (13/2, 8)
        """
        cdef Vector_complex_dense w, ans
        cdef Py_ssize_t i, j
        cdef mpc_t x, y
        
        M = self._row_ambient_module()
        w = <Vector_complex_dense> v
        ans = M.zero_vector()

        mpc_init2(x,self._prec)
        mpc_init2(y,self._prec)
        for i from 0 <= i < self._ncols: 
            mpc_set_si(x, 0,self._rnd)
            for j from 0 <= j < self._nrows:
                mpc_mul(y, w._entries[j], self._matrix[j][i],self._rnd)
                mpc_add(x, x, y,self._rnd)
            mpc_set(ans._entries[i], x,self._rnd)
        mpc_clear(x)
        mpc_clear(y)
        return ans


    cdef Vector _matrix_times_vector_(self, Vector v):
        """
        Returns the vector times matrix product.
        
        INPUT:
        
        
        -  ``v`` - a free module element.
        
        
        OUTPUT: The vector times matrix product v\*A.
        
        EXAMPLES::
        

        """
        cdef Vector_complex_dense w, ans
        cdef Py_ssize_t i, j
        cdef mpc_t x, y
        ans = Vector_complex_dense(self._column_ambient_module(),0)
        if isinstance(v,Vector_complex_dense):
            return self._matrix_times_vector_complex_dense(v)
        
        w =  Vector_complex_dense(v.parent(),v)
        mpc_init2(x,self._prec)
        mpc_init2(y,self._prec)
        for i from 0 <= i < self._ncols: 
            mpc_set_si(x, 0,self._rnd)
            for j from 0 <= j < self._nrows:
                mpc_mul(y, w._entries[j], self._matrix[i][j],self._rnd)
                mpc_add(x, x, y,self._rnd)
            mpc_set(ans._entries[i], x,self._rnd)
        mpc_clear(x)
        mpc_clear(y)
        return ans


    cdef Vector _matrix_times_vector_complex_dense(self, Vector_complex_dense v):
        """
        Returns the vector times matrix product.
        
        INPUT:
        
        
        -  ``v`` - a free module element.
        
        
        OUTPUT: The vector times matrix product v\*A.
        
        EXAMPLES::
        

        """
        cdef Vector_complex_dense w, ans
        cdef Py_ssize_t i, j
        cdef mpc_t x, y
        cdef mpc_t* entries
        #print "here v=",v
        ans = Vector_complex_dense(self._column_ambient_module(),0)
        mpc_init2(x,self._prec)
        mpc_init2(y,self._prec)
        for i from 0 <= i < self._ncols: 
            mpc_set_si(x, 0,self._rnd)
            for j from 0 <= j < self._nrows:
                mpc_mul(y, v._entries[j], self._matrix[i][j],self._rnd)
                mpc_add(x, x, y,self._rnd)
            mpc_set(ans._entries[i], x,self._rnd)
        mpc_clear(x)
        mpc_clear(y)
        return ans

    def __mul__(self, ModuleElement right):
         #cdef Vector_complex_dense z
         cdef MPComplexNumber a
         if isinstance(right,Matrix_complex_dense):
             return Matrix_complex_dense._multiply_classical(self,right)
         if is_Vector(right):
             if right.degree() <>self.ncols():
                 raise ValueError,"Dimensions do not match! %s<>%s" %(right.degree(),self.ncols())
             return Matrix_complex_dense._matrix_times_vector_(self,right)
         if is_Matrix(right): ## if any other kind of matrix we have to coerce
             return Matrix_complex_dense._multiply_classical(self,right)
         #return right._vector_times_matrix(self)
         if not isinstance(right,MPComplexNumber):
             z = self._base_ring(right)
         else:
             z = right
         return self._lmul_(z)

    def __neg__(self):
        """
        Negate a matrix over MPComplexFIeld.
        
        EXAMPLES::
        
            sage: a = MatrixSpace(QQ,3)([1/n for n in range(1,10)])
            sage: -a
            [  -1 -1/2 -1/3]
            [-1/4 -1/5 -1/6]
            [-1/7 -1/8 -1/9]
        """
        cdef Py_ssize_t i, j
        cdef Matrix_complex_dense M
        M = Matrix_complex_dense.__new__(Matrix_complex_dense, self._parent, None, None, None)

        cdef mpc_t *M_row
        cdef mpc_t *self_row
        sig_on()
        for i from 0 <= i < self._nrows:
            M_row = M._matrix[i]
            self_row = self._matrix[i]
            for j from 0 <= j < self._ncols:
                mpc_neg(M_row[0], self_row[0],self._rnd)
                M_row = M_row + 1
                self_row = self_row + 1
        sig_off()
        return M
        
    def __copy__(self):
        """
        Copy self .
        
        """
        cdef Py_ssize_t i
        cdef Matrix_complex_dense M
        M = Matrix_complex_dense(self.parent(),0)
        #M = Matrix_complex_dense.__new__(Matrix_complex_dense, self._parent, None, None, None)

        cdef mpc_t *M_row
        cdef mpc_t *self_row
        sig_on()
        for i from 0 <= i < self._nrows*self._ncols:
            mpc_set(M._entries[i],self._entries[i],self._rnd)
        sig_off()
        if self.subdivisions is not None:
            M.subdivide(*self.get_subdivisions())
        return M

    cpdef conjugate_transpose(self):
        res = Matrix_complex_dense(self.parent(),0)
        self._conjugate_transpose(res)
        return res
    
    cdef _conjugate_transpose(self,Matrix_complex_dense res):
        #cdef Matrix_complex_dense res
        cdef int j,k
        cdef mpc_t tmp
        #res = Matrix_complex_dense.__new__(Matrix_complex_dense, self._parent, None, None, None)
        mpc_init2(tmp,self._prec)
        for j from 0<=j<=self._nrows-1:
            for k from 0<=k< j:
                mpc_set(tmp,self._matrix[j][k],self._rnd)
                mpc_conj(tmp,tmp,self._rnd)
                mpc_set(res._matrix[k][j],tmp,self._rnd)
                mpc_set(tmp,self._matrix[k][j],self._rnd)
                mpc_conj(tmp,tmp,self._rnd)
                mpc_set(res._matrix[j][k],tmp,self._rnd)

            mpc_set(tmp,self._matrix[j][j],self._rnd)
            mpc_conj(tmp,tmp,self._rnd)
            mpc_set(res._matrix[j][j],tmp,self._rnd)
                
        mpc_clear(tmp)
        return res

    cpdef transpose(self):
        res = Matrix_complex_dense(self.parent(),0)
        self._transpose(res)
        return res
    
    cdef _transpose(self,Matrix_complex_dense res):
        #cdef Matrix_complex_dense res
        cdef int j,k
        cdef mpc_t tmp
        mpc_init2(tmp,self._prec)
        #res = Matrix_complex_dense.__new__(Matrix_complex_dense, self._parent, None, None, None)
        #print "transponerar!"
        for j from 0<=j<=self._nrows-1:
            for k from 0<=k<j:
                #mpc_set(tmp,self._matrix[k][j],self._rnd)
                #print "tmp[",k,j,"]=",print_mpc(tmp)
                mpc_set(res._matrix[k][j],self._matrix[j][k],self._rnd)
                mpc_set(res._matrix[j][k],self._matrix[k][j],self._rnd)
            mpc_set(res._matrix[j][j],self._matrix[j][j],self._rnd)
        mpc_clear(tmp)
        return res



    def _multiply_classical(self, Matrix_complex_dense right):
        """
        Use the standard `O(n^3)` matrix multiplication algorithm.
        This is never used by default, since it is slow.
        
        EXAMPLES::
        
            sage: n = 3
            sage: a = matrix(QQ,n,range(n^2))/3
            sage: b = matrix(QQ,n,range(1, n^2 + 1))/5
            sage: a._multiply_classical(b)
            [ 6/5  7/5  8/5]
            [18/5 22/5 26/5]
            [   6 37/5 44/5]
        """
        #print "In multiply classical!!"
        if self._ncols != right._nrows:
            raise IndexError, "Number of columns of self must equal number of rows of right."

        cdef Py_ssize_t i, j, k, l, nr, nc, snc
        cdef mpc_t *v
        cdef object parent
        
        nr = self._nrows
        nc = right._ncols
        snc = self._ncols

        if snc == nc:
            # right acts on the space of self
            parent = self.parent()
        elif nr == nc:
            # self acts on the space of right
            parent = right.parent()
        else:
            parent = self.matrix_space(nr, nc)

        cdef Matrix_complex_dense M, _right
        _right = right
        
        M = Matrix_complex_dense.__new__(Matrix_complex_dense, parent, None, None, None)
        #Matrix.__init__(M, parent)    
        # M has memory allocated *and* entries are initialized
        #cdef mpc_t *entries
        #entries = M._entries

        cdef mpc_t s, z
        mpc_init2(s,self._prec)
        mpc_init2(z,self._prec)
        sig_on()
        l = 0
        for i from 0 <= i < nr:
            v = self._matrix[i]
            for j from 0 <= j < nc:
                mpc_set_si(s,0,self._rnd)   # set s = 0
                for k from 0 <= k < snc:
                    mpc_mul(z, v[k], _right._matrix[k][j],self._rnd)
                    mpc_add(s, s, z,self._rnd)
                mpc_set(M._entries[l], s,self._rnd)
                l += 1
        sig_off()
        mpc_clear(s)
        mpc_clear(z)
        return M
    
    # cdef _mul_(self, Matrix right):
    # cdef int _cmp_c_impl(self, Matrix right) except -2:
    # def __invert__(self):
    # def _list(self):
    # def _dict(self):    
    
        
  
   
#### Level 4 functions. Linear algebra routines


    cpdef det(self):
        r"""
        Computing the determinant using QR-decomposition of self.
        """
        if not self.is_square():
            return self.determinant() ### Use generic method
            #raise NotImplementedError,"We only compute determinants of square matrices!"
        if self.is_upper_triangular():
            det = 1
            for n in range(self.nrows()):
                det = det*self[n,n]
            return det

        l=self.eigenvalues()
        det = 1
        for x in l:
            det=det*x
        return det


    cpdef RealNumber error_qr(self):
        r""" Return an estimate for the error in the qr-decomp. of self.
        Reference: Gentleman, 'Error Analysis of QR decomposition by Givens Transformations',
        Linear Algebra and its applications, Vol 10, Issue 3, 1975

        TODO: Check that my implementation actually satisfies the conditions for this bound and make it sharper. 
        """
        if self._error_qr==0:
            RF = self._base_ring._base
            eta = max(self._eps,RF(2)**RF(-self._prec))
            nn = RF(2*self._nrows-2)
            errest = self.norm()*eta*nn**(1+eta)**(nn-RF(1))
            self._error_qr=errest
        return self._error_qr

    #def qr_decomposition(self,overwrite=0,check=0,num_threads=1,schedule=0):
    #    return self._qr_decomposition(overwrite,check,num_threads,schedule)
    
    cpdef tuple qr_decomposition(self,int overwrite=0, int check=0,int num_threads=1,int schedule=0):
        r"""
        Computes the QR-dcomposition of self using Givens rotations.
        INPUT:

         - overwrite -- set to 1 if you don't mind self._matrix being overwritten.
                        othrwise 0.
        NOTE: num_threads>1 is not implemented.
        """
        cdef int n,m,i,j,ii
        cdef mpc_t** Q
        cdef mpc_t** R
        cdef mpc_t** A
        cdef Matrix_complex_dense QQ,RR
        cdef mpc_t s,sc,t
        cdef mpfr_t x,y,c
        cdef mpc_t tt[3]
        if num_threads>1:
            raise NotImplementedError,"Parallel linear algebra is not implemented!"
        mpc_init2(s,self._prec); mpc_init2(t,self._prec)
        mpc_init2(sc,self._prec)        
        mpfr_init2(x,self._prec);mpfr_init2(y,self._prec)
        mpfr_init2(c,self._prec)
        m = self._nrows
        n = self._ncols
        if overwrite:
            qr_decomp(self._matrix,n,n,self._prec,self._mpeps,self._rnd,self._rnd_re)
        else:
            A = <mpc_t **> sage_malloc(sizeof(mpc_t*) * n)
            if A==NULL:
                raise MemoryError            
            for i from 0 <= i <  n:
                A[i]=<mpc_t *> sage_malloc(sizeof(mpc_t) * n)
                for j from 0 <= j < n:
                    mpc_init2(A[i][j],self._prec+100)
                    mpc_set(A[i][j],self._matrix[i][j],self._rnd)
            if num_threads==1:
                qr_decomp(A,n,n,self._prec+100,self._mpeps,self._rnd,self._rnd_re)
            else:
                raise NotImplementedError,"Parallel linear algebra is not implemented!"
                #qr_decomp_par(A,n,n,self._prec+100,self._mpeps,num_threads,schedule,self._rnd,self._rnd_re)
            #if i<>1:
            #    raise ArithmeticError,"Could not compute QR-decomposition of self!"
            # reconstruct Q,R from self or A
            # RR=Matrix_complex_dense.__new__(Matrix_complex_dense,self._parent,None,None,None)
            RR=Matrix_complex_dense(self._parent,None,None)
            QQ=Matrix_complex_dense(self._parent,None,None)
        #QQ=Matrix_complex_dense.__new__(Matrix_complex_dense,self._parent,None,None,None)
        for i from 0 <= i < n:
            for j from i <= j < n:
                if overwrite:
                    mpc_set(RR._matrix[i][j],self._matrix[i][j],self._rnd)
                else:
                    mpc_set(RR._matrix[i][j],A[i][j],self._rnd)
            for j from 0 <= j < i:
                mpc_set_ui(RR._matrix[i][j],0,self._rnd)
        if overwrite:
            _reconstruct_matrix(QQ._matrix,self._matrix, m, n, 1, self._prec, self._rnd, self._rnd_re)
        else:
            _reconstruct_matrix(QQ._matrix,A, m, n, 1, self._prec, self._rnd, self._rnd_re)
        if not overwrite:
            for i from 0 <= i < n:
                for j from 0 <= j < n:
                    mpc_clear(A[i][j])
            sage_free(A)
        ## Set the errors in RR and QQ as estimated by error_qr
        cdef RealNumber errest=self.error_qr()
        cdef int prec = ceil(errest.log2())
        if prec<0 and -prec>self._prec:
            QQ.set_prec(-prec)
            RR.set_prec(-prec)
        mpc_clear(s); mpc_clear(t); mpc_clear(sc)   
        mpfr_clear(x);mpfr_clear(y); mpfr_clear(c)
        return QQ,RR
    

    cpdef hessenberg(self,int return_transformation=0,int check=0,int num_threads=1,int schedule=0):
        r"""
        Reduce self to Hessenberg form and optionally store
        the transformations.
        This method should primarily be used when we need the
        transformations.
        NOTE: num_threads>1 is not implemented
        """
        cdef int i,j,n,m
        cdef QR_set q = init_QR(self._prec)
        cdef Matrix_complex_dense Q
        cdef mpc_t t,s,sc,tt[3]
        cdef mpfr_t x,c
        m = self._nrows
        n = self._ncols
        if num_threads>1:
            raise NotImplementedError,"Parallel linear algebra is not implemented!"
        if num_threads==1:
            _hessenberg_reduction(self._matrix, n, q, self._prec, self._rnd, self._rnd_re, return_transformation)
        else:
            raise NotImplementedError,"Parallel linear algebra is not implemented!"
            #_hessenberg_reduction_par(self._matrix, n, q, self._prec, num_threads,schedule,self._rnd, self._rnd_re, return_transformation)       
        if return_transformation:
            Q = Matrix_complex_dense.__new__(Matrix_complex_dense,self._parent,None,None,None)
            _reconstruct_matrix(Q._matrix,self._matrix, m, n, 2, self._prec, self._rnd, self._rnd_re)
            ## mpc_init2(tt[0],self._prec); mpc_init2(tt[1],self._prec)
            return Q


    cpdef _balance(self):
        r""" Balance self. """
        cdef int n,i,ii,j,last
        cdef mpfr_t x,c,r,g,f,t,s,q
        cdef mpc_t z
        cdef RealNumber tmpr
        #tmpr=self._base_ring._base(1)
        mpc_init2(z,self._prec)
        mpfr_init2(c,self._prec)
        mpfr_init2(r,self._prec)
        mpfr_init2(f,self._prec)
        mpfr_init2(g,self._prec)
        mpfr_init2(t,self._prec)
        mpfr_init2(s,self._prec)
        mpfr_init2(x,self._prec)
        mpfr_init2(q,self._prec)        
        mpfr_set_d(q,0.95,self._rnd_re)
        assert self._is_square
        n = self._nrows
         # we shouldn't need more tries than this
        for ii in range(n*n):
            last=1
            for i in range(n):
                mpfr_set_ui(c,0,self._rnd_re)
                mpfr_set_ui(r,0,self._rnd_re)
                for j in range(n):
                    mpc_abs(x,self._matrix[j][i],self._rnd_re)
                    mpfr_add(c,c,x,self._rnd_re)
                    mpc_abs(x,self._matrix[i][j],self._rnd_re)
                    mpfr_add(r,r,x,self._rnd_re)
                    #c=sum(abs(A[j,i]) for j in xrange(n))
                    #r=sum(abs(A[i,j]) for j in xrange(n))
                    # if c<>0 and r<>0
                if  mpfr_zero_p(c)==0 and mpfr_zero_p(r)==0:
                    mpfr_div_ui(g,r,2,self._rnd_re)
                    mpfr_set_ui(f,1,self._rnd_re) #f=ctx.one()
                    mpfr_add(s,c,r,self._rnd_re)
                    while mpfr_cmp(c,g)<0 :
                        mpfr_mul_ui(f,f,2,self._rnd_re)
                        mpfr_mul_ui(c,c,2,self._rnd_re)
                    mpfr_mul_ui(g,r,2,self._rnd_re)
                    while mpfr_cmp(c,g)>0 :
                        mpfr_div_ui(f,f,2,self._rnd_re)
                        mpfr_div_ui(c,c,2,self._rnd_re)
                    mpfr_add(t,c,r,self._rnd_re)
                    mpfr_div(t,t,f,self._rnd_re)
                    mpfr_div(t,t,q,self._rnd_re)
                    if mpfr_cmp(t,s)<0:
                        # if((c+r)/f<0.95*s):
                        last=0
                        mpfr_ui_div(g,1,f,self._rnd_re) #=ctx.one()/f
                        for j in range(n):
                            #print "i,j=",i,j
                            #mpfr_set(tmpr.value,g,self._rnd_re)
                            #print "g=",tmpr
                            mpc_mul_fr(self._matrix[i][j],self._matrix[i][j],g,self._rnd)
                            #mpc_set(self._matrix[i][j],z,self._rnd)
                            #mpfr_set(tmpr.value,f,self._rnd_re)
                            #print "f=",tmpr
                            mpc_mul_fr(self._matrix[i][j],self._matrix[j][i],f,self._rnd)
                            #mpc_set(self._matrix[j][i],z,self._rnd)
                        #A[j,i]=A[j,i]*f
            if(last==0):
                continue
            else:
                break
        mpc_clear(z)
        mpfr_clear(c);mpfr_clear(r);mpfr_clear(f);mpfr_clear(g);mpfr_clear(t)
        mpfr_clear(s);mpfr_clear(x);mpfr_clear(q)
        

        
    ## ### test various properties of self
    cpdef int is_square(self):
        r"""

        """
        return self._is_square



    cpdef int is_hessenberg(self,double maxerr=0,int show_err=0):
        r"""
        Is self of Hessenberg form up to prec?
        """
        cdef int t
        cdef mpfr_t y
        t=_is_hessenberg(self._entries,self._nrows,self._prec,self._mpeps,self._rnd,self._rnd_re,y,show_err)
        if t==0 and show_err:
            maxerr=mpfr_get_d(y,self._rnd_re)
            return 0
        else:
            return t
   

    cpdef int is_upper_triangular(self,int return_err=0):
        r"""
        Returns 1 if self is upper-triangular, else 0
        """
        cdef mpfr_t maxerr
        cdef RealNumber err
        cdef int t
        mpfr_init2(maxerr,self._prec)
        assert self._is_square
        t = _is_upper_triangular(self._matrix,self._nrows,self._prec,self._mpeps, self._rnd, self._rnd_re,maxerr,return_err)
        if return_err:
            err=self._base_ring._base(0)
            mpfr_set(err.value,maxerr,self._rnd_re)
            mpfr_clear(maxerr)
            return (t,err)
        mpfr_clear(maxerr)
        return t
        
    
    



    cpdef int _pivot_element(self,int k,int r):
        r"""
        Returns 1 if self is upper-triangular, else 0
        """
        cdef int kpiv,n,m
        n = <int>self._nrows
        m = <int>self._ncols
        #kpiv=-1
        kpiv= _pivot_element(k,r,self._matrix,&n,&m,&self._prec,self._rnd_re)
        return kpiv





    cpdef int is_orthogonal(self):
        r"""
        """
        cdef mpc_t z,w,s
        cdef mpfr_t x,one
        cdef int i,j,kk
        #assert self._is_square
        if self._is_square==0:
            return 0
        mpc_init2(s,self._prec);   mpc_init2(z,self._prec)
        mpc_init2(w,self._prec);   mpfr_init2(x,self._prec)
        mpfr_init2(one,self._prec)
        mpfr_set_ui(one,1,self._rnd_re)
        #n = (self*self.transpose().conjugate()-self._parent.one()).norm()
        for i from 0 <= i < self._nrows:
            for j from 0 <= j < self._ncols:
                mpc_set_ui(s,0,self._rnd)
                for kk from 0 <= kk < self._ncols:
                   mpc_set(z,self._matrix[j][kk],self._rnd)
                   mpc_mul(z,z,self._matrix[i][kk],self._rnd)
                   mpc_add(s,s,z,self._rnd)
                if i<>j:
                    mpc_abs(x,s,self._rnd_re)
                    if mpfr_cmp(x,self._mpeps)>0:
                        mpc_clear(s);mpc_clear(z);mpc_clear(w);mpfr_clear(x);mpfr_clear(one)
                        return 0
                if i==j:
                    mpc_sub_fr(s,s,one,self._rnd)
                    mpc_abs(x,s,self._rnd_re)
                    if mpfr_cmp(x,self._mpeps)>0:
                        mpc_clear(s);mpc_clear(z);mpc_clear(w);mpfr_clear(x);mpfr_clear(one)
                        return 0
        mpc_clear(s);mpc_clear(z);mpc_clear(w);mpfr_clear(x);mpfr_clear(one)
        return 1

    cpdef int is_unitary(self,int return_err=0):
        r"""
        """
        cdef mpfr_t maxerr
        cdef RealNumber err
        cdef int t
        assert self._is_square
        mpfr_init2(maxerr,self._prec)
        t = _is_unitary(self._matrix,self._nrows,self._prec,self._mpeps, self._rnd, self._rnd_re,maxerr,return_err)        
        if return_err:
            err = self._base_ring._base(0)
            mpfr_set(err.value,maxerr,self._rnd_re)
            mpfr_clear(maxerr)
            return (t,err)
        mpfr_clear(maxerr)
        return t
        
    
    cpdef int is_hermitian(self):
        r"""
        Is self[i,j]=self[j,i].conjugate() or not?
        """
        assert self._is_square
        return _is_hermitian(self._entries,self._nrows,self._prec,self._mpeps, self._rnd, self._rnd_re)


    cpdef RealNumber norm(self,int ntype=2):
        r"""
        Compute the norm of self.
        ntype = 2 => Frobenius (or 2-) norm
        ntype = 0 => max norm
        """
        cdef RealNumber res
        cdef mpfr_t s
        if not self._norms:
            self._norms=dict()
        if self._norms.has_key(ntype):
            return self._norms[ntype]
        res = RealNumber(self._base_ring._base,0)
        mpfr_init2(s,self._prec)
        self._norm(s,ntype)
        mpfr_set(res.value,s,self._rnd_re)
        mpfr_clear(s)
        self._norms[ntype]=res
        return res

    cdef void _norm(self,mpfr_t norm,int ntype):
        r"""
        """
        _norm(norm,self._matrix,self._nrows,self._ncols, self._prec,self._rnd_re,ntype)
        
        #return s       

   
        


    cpdef Vector_complex_dense solve(self,Vector_complex_dense b,int overwrite=0,int num_threads=1,int schedule=0):
        r"""
        Self should be n x n. 
        Solve self*X=b using QR-decomposition.
        If overwrite = 1 then we overwrite A in the process off solving.
        Note: num_threads>1 is not implemented.
        """
        #cdef mpc_t** Q
        #cdef mpc_t** R
        #cdef mpc_t** A
        cdef Vector_complex_dense res
        assert self._is_square
        cdef int n = self._nrows
        assert len(b)==n
        if num_threads>1: raise NotImplementedError,"Parallel linear algebra is not implemented!"
        cdef mpc_t s,sc
        cdef mpc_t t[3],w[2]
        cdef mpfr_t c,x
        cdef mpc_t **A
        cdef mpc_t *v
        
        res = Vector_complex_dense.__new__(Vector_complex_dense,b._parent,None,False,False)
        #cdef int k
        #print "prec=",self._prec
        #print "b=",b
        mpc_init2(s,self._prec); mpc_init2(sc,self._prec)
        mpc_init2(t[0],self._prec); mpc_init2(t[1],self._prec); mpc_init2(t[2],self._prec)
        mpfr_init2(c,self._prec); mpfr_init2(x,self._prec) 
        mpc_init2(w[0],self._prec); mpc_init2(w[1],self._prec)
        #if not overwrite:
        #
        v = <mpc_t *> sage_malloc(sizeof(mpc_t) * n)
        for i from 0 <= i <  n:
            
            mpc_init2(v[i],self._prec)
            mpc_set(v[i],b._entries[i],self._rnd)
        if overwrite == 1:
            if num_threads==1:
                qr_decomp(self._matrix,n,n,self._prec,self._mpeps,self._rnd,self._rnd_re)
            else:
                raise NotImplementedError,"Parallel linear algebra isnot yet implemented!"
                #with nogil:
                #    qr_decomp_par(self._matrix,n,n,self._prec,self._mpeps,num_threads,schedule,self._rnd,self._rnd_re)
        else:
            A = <mpc_t **> sage_malloc(sizeof(mpc_t*) * n)
            for i from 0 <= i <  n:
                A[i]=<mpc_t *> sage_malloc(sizeof(mpc_t) * n)
                for j from 0 <= j < n:
                    mpc_init2(A[i][j],self._prec)
                    mpc_set(A[i][j],self._matrix[i][j],self._rnd)
            if num_threads==1:
                qr_decomp(A,n,n,self._prec,self._mpeps,self._rnd,self._rnd_re)
            else:
                raise NotImplementedError,"Parallel linear algebra isnot yet implemented!"
                #with nogil:
                #    qr_decomp_par(A,n,n,self._prec,self._mpeps,num_threads,schedule,self._rnd,self._rnd_re)
        # compute b' = Q.conjugate().transpose()*b 
        #
        #        for j in xrange(n-2,-1,-1):
        #            for i in xrange(n-1,j,-1):
        for j from 0 <= j < n-1:
            for i from j+1 <= i <n:
                if overwrite==1:
                    mpc_set(t[0],self._matrix[i][j],self._rnd)
                    mpc_set_ui(self._matrix[i][j],0,self._rnd)
                else:
                    mpc_set(t[0],A[i][j],self._rnd)
                    mpc_set_ui(A[i][j],0,self._rnd)
                if mpfr_inf_p(t[0].re) or mpfr_inf_p(t[0].im):
                    mpfr_set_ui(c,0,self._rnd_re)
                    mpc_set_ui(s,1,self._rnd)
                    mpc_set_ui(sc,1,self._rnd)
                else:
                    mpc_abs(x,t[0],self._rnd_re)
                    mpfr_mul(x,x,x,self._rnd_re)
                    mpfr_add_ui(x,x,1,self._rnd_re)
                    mpfr_sqrt(x,x,self._rnd_re)
                    mpfr_ui_div(c,1,x,self._rnd_re)
                    mpc_mul_fr(s,t[0],c,self._rnd)
                    mpc_conj(sc,s,self._rnd)
                # multiuply from left with the same rotation
                # as in the reduction
                ## k = j 
       
                _mpc_mul_fr(&t[0], v[j], c,self._rnd, self._rnd_re)
                _mpc_mul(&t[1], s, v[i],w,self._rnd,self._rnd_re)
                _mpc_add(&t[2], t[1], t[0],self._rnd_re)
                _mpc_mul(&t[0], sc, v[j],w,self._rnd,self._rnd_re)
                _mpc_mul_fr(&t[1], v[i], c,self._rnd, self._rnd_re)
                _mpc_sub(&v[i], t[1], t[0],self._rnd_re)
                _mpc_set(&v[j],t[2],self._rnd_re)


        #print "Q'b="
        #for j from 0 <= j < n:
        #    print "V[",j,"]=",print_mpc(v[j])
        #print "R=",self=
        # and then solve Rx=b'
        if overwrite:
            solve_upper_triangular(self._matrix, v,n, self._prec, self._rnd, self._rnd_re)
        else:
            solve_upper_triangular(A, v,n, self._prec, self._rnd, self._rnd_re)
        #print "b=",b
        #res = b
        #res = vector(self._base_ring,n)
        #for i from 0 <= i < n:
        #    mpc_set(res[i],b._entries[i],self._rnd)
        #
        for i from 0 <= i < n:
            mpc_init2(res._entries[i],self._prec)
            mpc_set(res._entries[i],v[i],self._rnd)
        for i from 0 <= i < n:
            mpc_clear(v[i])
        sage_free(v)
        mpc_clear(s); mpc_clear(sc)
        mpc_clear(t[0]); mpc_clear(t[1]); mpc_clear(t[2])
        mpfr_clear(c); mpfr_clear(x)
        mpc_clear(w[0]);mpc_clear(w[1])
        if overwrite <> 1:
            for i from 0 <= i < n:
                for j from 0 <= j < n:
                    mpc_clear(A[i][j])
            sage_free(A)
        return res
  


    cpdef Matrix_complex_dense inverse(self,int overwrite=0):
        r"""
        Inverse of self.
        """
        assert self._is_square
        cdef Matrix_complex_dense res,B
        #B = self.parent().one()
        B=Matrix_complex_dense.__new__(Matrix_complex_dense,self._parent,None,None,None)
        cdef int n,i,j
        n = self._nrows
        ## print "B0=",B
        for i from 0 <= i < n:
            for j from 0 <= j < n:
                mpc_set_ui(B._matrix[i][j],0,self._rnd)
            for j from i+1 <= j < n:
                mpc_set_ui(B._matrix[i][j],0,self._rnd)
            mpc_set_ui(B._matrix[i][i],1,self._rnd)
        ## print "B1=",B
        res = self.mat_solve(B,overwrite)
        #print "B0=",B
        return res

    cpdef Matrix_complex_dense mat_solve(self,Matrix_complex_dense B,int overwrite=0):
        r"""
        Self should be n x n. 
        Solve self*X=B using QR-decomposition.
        If overwrite = 1 then we overwrite A in the process of solving.
        """
        assert self._is_square
        cdef Matrix_complex_dense res
        res = Matrix_complex_dense.__new__(Matrix_complex_dense,self._parent,None,None,None)
        cdef mpc_t **A, **BB
        cdef int n = self._nrows
        cdef mpc_t s,sc
        cdef mpc_t t[3],w[2]
        cdef mpfr_t c,x
        assert B._nrows == n
        #print "B=",B
        cdef int k,j,i
        #print "prec=",self._prec
        #print "b=",b
        mpc_init2(s,self._prec); mpc_init2(sc,self._prec)
        mpc_init2(t[0],self._prec); mpc_init2(t[1],self._prec); mpc_init2(t[2],self._prec)
        mpfr_init2(c,self._prec); mpfr_init2(x,self._prec) 
        mpc_init2(w[0],self._prec); mpc_init2(w[1],self._prec)
        if overwrite==1:
            qr_decomp(self._matrix,n,n,self._prec,self._mpeps,self._rnd,self._rnd_re)
        else:
            A = <mpc_t **> sage_malloc(sizeof(mpc_t*) * n)
            for i from 0 <= i <  n:
                A[i]=<mpc_t *> sage_malloc(sizeof(mpc_t) * n)
                for j from 0 <= j < n:
                    mpc_init2(A[i][j],self._prec)
                    mpc_set(A[i][j],self._matrix[i][j],self._rnd)
            qr_decomp(A,n,n,self._prec,self._mpeps,self._rnd,self._rnd_re)
        for j from 0 <= j < B._nrows:
            for k from 0 <= k < B._ncols:
                mpc_set(res._matrix[j][k],B._matrix[j][k],self._rnd)
        # compute b' = Q.conjugate().transpose()*b 
        v =<mpc_t *> sage_malloc(sizeof(mpc_t) * n)
        for j from 0 <= j < n:
            mpc_init2(v[j],self._prec)

        for j from 0 <= j < n-1:
            for i from j+1 <= i <n:
                if overwrite==1:
                    mpc_set(t[0],self._matrix[i][j],self._rnd)
                    mpc_set_ui(self._matrix[i][j],0,self._rnd)
                else:
                    mpc_set(t[0],A[i][j],self._rnd)
                    mpc_set_ui(A[i][j],0,self._rnd)
                if mpfr_inf_p(t[0].re) or mpfr_inf_p(t[0].im):
                    mpfr_set_ui(c,0,self._rnd_re)
                    mpc_set_ui(s,1,self._rnd)
                    mpc_set_ui(sc,1,self._rnd)
                else:
                    mpc_abs(x,t[0],self._rnd_re)
                    mpfr_mul(x,x,x,self._rnd_re)
                    mpfr_add_ui(x,x,1,self._rnd_re)
                    mpfr_sqrt(x,x,self._rnd_re)
                    mpfr_ui_div(c,1,x,self._rnd_re)
                    mpc_mul_fr(s,t[0],c,self._rnd)
                    mpc_conj(sc,s,self._rnd)
                        # multiuply from left with the same rotation
                        # as in the reduction
                        ## k = j 
                for k from 0 <= k < B._ncols:
                    #for l from 0 <= l < n:
                    #    mpc_set(v[l],B._matrix[l][k],self._rnd)
                    #    print "v[",l,"]=",print_mpc(v[l])
                    #print "c=",print_mpfr(c)
                    #print "s=",print_mpc(s)
                    #print "sc=",print_mpc(sc)
                    mpc_set(v[i],res._matrix[i][k],self._rnd)
                    mpc_set(v[j],res._matrix[j][k],self._rnd)
                    #print "v[",i,"][",k,"]0=",print_mpc(v[i])
                    #print "v[",j,"][",k,"]0=",print_mpc(v[j])
                    _mpc_mul_fr(&t[0], v[j], c,self._rnd, self._rnd_re)
                    _mpc_mul(&t[1], s, v[i],w,self._rnd,self._rnd_re)
                    _mpc_add(&t[2], t[1], t[0],self._rnd_re)
                    _mpc_mul(&t[0], sc, v[j],w,self._rnd,self._rnd_re)
                    _mpc_mul_fr(&t[1], v[i], c,self._rnd, self._rnd_re)
                    _mpc_sub(&v[i], t[1], t[0],self._rnd_re)
                    _mpc_set(&v[j],t[2],self._rnd_re)
                    #print "v[",i,"][",k,"]1=",print_mpc(v[i])
                    #print "v[",j,"][",k,"]1=",print_mpc(v[j])
                    mpc_set(res._matrix[i][k],v[i],self._rnd)
                    mpc_set(res._matrix[j][k],v[j],self._rnd)
        for k from 0 <= k < B._ncols:
            #print "Q'b [k:",k,"]"
            for j from 0 <= j < n:
                mpc_set(v[j],res._matrix[j][k],self._rnd)
            #print "V[",j,",",k,"]=",print_mpc(v[j])
            if overwrite:
                solve_upper_triangular(self._matrix, v,n, self._prec, self._rnd, self._rnd_re)
            else:
                solve_upper_triangular(A, v,n, self._prec, self._rnd, self._rnd_re)
            for j from 0 <= j < n:
                mpc_set(res._matrix[j][k],v[j],self._rnd)
                #print "res[",j,k,"]=",print_mpc(res._matrix[j][k])
            # print "b=",b
            # res = b
            # res = vector(self._base_ring,n)
            # for i from 0 <= i < n:
            #    mpc_set(res[i],b._entries[i],self._rnd)
            #
        for j from 0 <= j < n:
            mpc_clear(v[j])
        sage_free(v)
        mpc_clear(s); mpc_clear(sc); mpc_clear(t[0]); mpc_clear(t[1]); mpc_clear(t[2])
        mpfr_clear(c); mpfr_clear(x)
        mpc_clear(w[0]);mpc_clear(w[1])
        if overwrite <> 1:
            for i from 0 <= i < n:
                for j from 0 <= j < n:
                    mpc_clear(A[i][j])
            sage_free(A)
        return res

    cpdef list eigenvalues(self,int check=0,int sorted=0,int overwrite=0,int num_threads=1,int schedule=0):
        r"""
        Compute the eigenvalues of self.
        sorted = 0  => return unsorted list
        sorted = 1  => return sorted list according to abs-value
        sorted = 2  => return sorted list according to first real, then imaginary value
        num_threads = 1 => use one thread (i.e. no parallelization)
                 = n>1 -- use n threads. 
                 =-1   -- use automatic number of threads
        schedule = 0 => dynamic scheduling
                 = 1 => static scheduling
        NOTE: num_threads >1 is not implemented
        """
        from sage.all import deepcopy
        if num_threads>1: raise NotImplementedError,"Parallel linear algebra is not implemented!"
        cdef mpc_t* evs
        cdef list res
        cdef int i
        cdef MPComplexNumber z
        cdef mpfr_t tmp
        cdef mpc_t** A
        assert self._is_square
        assert schedule == 0 or schedule == 1
        mpfr_init2(tmp,self._prec)
        #from linalg_complex_dense cimport Eigenvalues_of_M
        z = self._base_ring(1)
        evs = <mpc_t *> sage_malloc(sizeof(mpc_t) * self._nrows)
        for i in xrange(self._nrows):
            mpc_init2(evs[i],self._prec)
        if self.is_immutable() or overwrite==0:
            A = <mpc_t **> sage_malloc(sizeof(mpc_t*) * self._nrows)
            for i from 0 <= i <  self._nrows:
                A[i]=<mpc_t *> sage_malloc(sizeof(mpc_t) * self._nrows)
                for j from 0 <= j < self._nrows:
                    mpc_init2(A[i][j],self._prec)
                    mpc_set(A[i][j],self._matrix[i][j],self._rnd)
            if num_threads==1:
                _eigenvalues(evs,A,self._nrows,self._prec,self._rnd,self._rnd_re,self._verbose)
            else:
                raise NotImplementedError,"Parallel linear algebra is not implemented!"
                #_eigenvalues_par(evs,A,self._nrows,self._prec,num_threads,schedule,self._verbose,self._rnd,self._rnd_re)
            #for i in range(self._nrows):
            #    print "evs[",i,"]=",print_mpc(evs[i])
            sage_free(A)
        else:
            if num_threads==1:
                _eigenvalues(evs,self._matrix,self._nrows,self._prec,self._rnd,self._rnd_re,self._verbose)
            else:
                raise NotImplementedError,"Parallel linear algebra is not implemented!"
                #_eigenvalues_par(evs,self._matrix,self._nrows,self._prec,num_threads,schedule,self._verbose,self._rnd,self._rnd_re)
                #_eigenvalues_par(evs,A,self._nrows,self._prec,self._rnd,self._rnd_re,nthreads)
        z=self._base_ring(1)
        res  = list()
        for i from 0 <= i < self._nrows:
            z = self._base_ring(0)
            mpc_abs(tmp,evs[i],self._rnd_re)
            if mpfr_cmp(tmp,self._eps.value)>0:
                mpc_set(z.value,evs[i],self._rnd)
            if self._verbose>0:
                mpc_set(z.value,evs[i],self._rnd)
                print "z[",i,"]=",z,type(z)
            #res.append(deepcopy(z))
            res.append(z)
            
        #for i from 0 <= i < self._nrows:
        #    print "RES1[",i,"]=",res[i],type(res[i])
        if sorted==0:
            res.sort(cmp=my_abscmp)
        elif sorted==1:
            res.sort(cmp=my_lexcmp_re)
        elif sorted==-1:
            res.sort(cmp=my_lexcmp_im)
        if evs<>NULL:
            for i from 0<=i<self._nrows:
                if evs[i]<>NULL:
                    mpc_clear(evs[i])
            sage_free(evs)
        mpfr_clear(tmp)
        return res

    cpdef list eigenvectors(self,int check=1,int overwrite=0,int sorted=0,int verbose=0,int depth=0,double old_tol=0.0,double old_eps=0.0,int num_threads=1,int schedule=0):
        r"""
        Ineffective (I guess...) method of computing eigenvectors one by one

        INPUT::
        
        
         - 'sorted' -- integer (default 0). Set to 0 = > eigenvalues are sorted according to abs-value
                       sorted = 1 = > eigenvalues are sorted according to first real, then imaginary value
                       sorted = -1 = > eigenvalues are sorted according to first imaginary, then real value

         - 'check' -- integer (default 0). Set to 1 => Increase precision until machine epsilon precision is reached.
        
        """
        assert self._is_square
        from sage.all import deepcopy
        #cdef mpc_t* evs
        cdef list res=[],vecs=[]
        cdef int i,j,evi,jj
        cdef mpfr_t tmp
        cdef MPComplexNumber z,z2,ev
        cdef Vector_complex_dense rhs,eigenvec
        cdef RealNumber tol,new_tol,eps,new_eps
        cdef int prec00,prec0 = self._prec
        cdef double tolfak
        cdef dict swaps
        cdef tuple pivots
        swaps={}
        if num_threads>1: raise NotImplementedError,"Parallel linear algebra is not implemented!"
        ## This is the error we estimate from the eigenvalues
        tolfak=10.0
        if depth>1 and check==0:
            ## We don't care about loosing some precision in each step...
            ## TODO: figure out exactly when, where and why we lose precision...
            tolfak=tolfak*100.0
        # Get eigenvalues first
        new_tol=self._base_ring._base(tolfak)*self.error_qr()
        if old_tol>0 and old_tol<1.0:
            tol = self._base_ring._base(old_tol)
        else:
            tol = new_tol
        ## Note that if A is known to self.eps() then we can never expect more than this precision
        ## in the eigenvalue or eigenvector 
        new_eps = self.nrows()*self.eps()
        if old_eps>0 and old_eps<1.0:
            eps = self._base_ring._base(old_eps)
        else:
            eps = new_eps    
        evs=self.eigenvalues(sorted=sorted,num_threads=num_threads,schedule=schedule)
        #_eigenvalues(evs,self._matrix,self._nrows,self._prec,self._rnd,self._rnd_re)
        if verbose>0:
            print "tol=",tol
            print "eps=",eps
            print "ev0=",evs
        z = self._base_ring(0)
        z2 = self._base_ring(0)
        ## We set numerically zero eigenvalues to exactly zero        
        cdef int numz=0
        for evi from 0<=evi<self._nrows:
            if abs(evs[evi])<tol:
                evs[evi]=self._base_ring(0)
                numz+=1
        if verbose>0:
            print "ev1=",evs
        ## The point with computing this is that we know that
        ## This number of diagonal elements should be zero in R below
        cdef int dim,do_cont=0,nume=0
        for evi from 0<=evi<self._nrows:
            z=self._base_ring(evs[evi])
            if verbose>0:
                print "z=",z
            if verbose>1:
                print "have res:",res
            ## If we already have this eigenvalue (with multiplicity) in the list we skip it now.
            do_cont=0
            nume=0
            if len(res)>0:
                for z2,l in res:
                    nume+=len(l)
                    if z2==z and len(l)==evs.count(z):
                        if verbose>0:
                            print "Already have this eigenvalue with corr. mult.!"
                        do_cont=1
                        break
            if nume>=self.ncols():
                do_cont=1
            if do_cont==1:
                continue
            for i from 0<=i<self._nrows:
                mpc_sub(self._matrix[i][i],self._matrix[i][i],z.value,rnd)

                # then solve (A-lambda*I)=0 to find eigenvectors
            #print "self-lamba*E=",self
            Q,R=self.qr_decomposition()
            ## The eigenvectors span the kernel of R
            if check>=2:
                test = (Q*R-self).norm()
                if verbose>1:
                    print "||QR-A||=",test                
            if verbose>1:
                print "A-lambda*I=",self
                print "det(A-lambdaI)=",self.determinant()
                print "Q=",Q
                print "R=",R
                
            if verbose>0:
                print "prec(self)=",self._prec
                print "prec(Q)=",Q.prec()
                print "prec(R)=",R.prec()
            assert R.is_upper_triangular()==1
            R.set_zero_elements(tol) # Set all numerically zero elements to zero
            R.echelonize()
            #print "R=",R
            #print "ev=",eigenvec
            dim=self._ncols-R.rank() # Number of parameters
            if verbose>1:
                print "echelon(R)=",R
            if verbose>0:                
                print "dim=",dim
            if dim==0 and abs(z)>0:
                # If this is the case then A-z*I appears to have full rank (which it should not)
                # To redeem this we try to increase precision.
                if depth<10:
                    ## Substitute back and retry:
                    for i from 0<=i<self._nrows:
                        mpc_add(self._matrix[i][i],self._matrix[i][i],z.value,rnd)
                    prec00=self._prec
                    self.set_prec(self._prec+10*self._nrows)
                    if verbose>0:
                        print "Trying to get eigenvectors with higher precision!"
                    vecs = self.eigenvectors(check=check,overwrite=overwrite,sorted=sorted,verbose=verbose,depth=depth+1,old_tol=tol,old_eps=new_eps)
                    res2=[]
                    self.set_prec(prec00)
                    if verbose>0:
                        print "reset prec0 to:{0}".format(self._prec)
                    for i in range(len(vecs)):
                        z2 = self._base_ring(vecs[i][0])
                        vecs2=[]
                        for j in range(len(vecs[i][1])):
                            v = vecs[i][1][j]                
                            v.set_prec(prec0)
                        vecs2.append(v)
                        res2.append((z2,vecs2))
                    return res2
                
                raise ArithmeticError,"Could not compute eigenvector to sufficient precision! A={0} dim={1}, ev={2}".format(self,dim,z)
            if verbose>0:
                print "dim=",dim
            vecs=[]
            if dim==0:  ### We have a unique solution [0,...,0]
                eigenvec=Vector_complex_dense(self.row(0).parent(),0)
                vecs.append(eigenvec)
            #cdef Matrix_complex_dense P
            #P = Matrix_complex_dense(self.parent(),0)
                ### We might need to do a permutation of the variables
            pivots = R.pivots()
            #perms = {}
            swaps={}
            for j in range(R.ncols()):
                swaps[j]=j
            for j in range(R.rank()):
                if pivots[j]<>j:
                    ## Need to swap columns (and record what we did swap)
                    jj = swaps[j]
                    swaps[j]=swaps[pivots[j]]
                    swaps[pivots[j]]=jj
                    R.swap_columns(j,swaps[j])
                    if verbose>0:
                        print "Swap: {0} and {1}".format(j,pivots[j])
            
            for i from 0<=i<dim:

                eigenvec=Vector_complex_dense(self.row(0).parent(),0)
                for j from 0<=j<dim:
                    if j<>i:
                        eigenvec[self._ncols-j-1]=self._base_ring(0)
                    else:
                        eigenvec[self._ncols-j-1]=self._base_ring(1)
                # Now solve the dependent variables
                for j from 0<=j<R.rank():
                    #print "Rank-j-1=",R.rank()-j-1
                    if verbose>1:
                        print "R[",R.rank()-j-1,"][",self._ncols-i-1,"]=",R[R.rank()-j-1][self._ncols-i-1]
                    eigenvec[R.rank()-j-1]=-R[R.rank()-j-1][self._ncols-i-1]
                if verbose>0:
                    if len(swaps)>0:
                        print "swaps={0}".format(swaps)
                    print "eigenvector=",eigenvec
                ## See if we need to swap back
                ## TODO: use a vector or pointers to do the swap and inverse more efficient
                for j in range(R.ncols()):
                    if swaps[j]==j:
                        continue
                    for jj in range(j,R.ncols()):
                        if swaps[jj]==j:
                            if verbose>1:
                                print "swap[{0}]={1}".format(jj,j)
                                print "swapping: {0} and {1}".format(eigenvec[j],eigenvec[jj])
                            z2 = eigenvec[j]
                            eigenvec[j]=eigenvec[jj]
                            eigenvec[jj]=z2
                            #ii = swaps[jj]
                            #swaps[jj]=swaps[j]
                            #swaps[j]=j
                            break
                if verbose>0:
                    if len(swaps)>0:
                        print "after swap: swaps={0}".format(swaps)
                        #print "after swap: eigenvector=",eigenvec
                vecs.append(eigenvec)  
            #mpc_set(z.value,evs[evi],rnd)
            if verbose>0:
                for v in vecs:
                    #if verbose>1:
                    #    print "v=",v
                    #print "|(A-lambda*I)v|=",self*v-
                    print "||QR-A||=",(Q*R-self).norm()
            for i from 0<=i<self._nrows:
                mpc_add(self._matrix[i][i],self._matrix[i][i],z.value,rnd)
            if check>=1:
                for v in vecs:
                    #if verbose>1:
                    #    print "type(self*v)=",type(self*v),(self*v).list()
                    #    print "v*z=",type(v*z),(v*z).list()
                    test=self*v-v*z
                    if verbose>0:
                        print "|self*z-v*z|=",test.norm()
                        if verbose>1:
                            print "v=",v
                            print "z=",z
                            print "self*v-v*z=",test
                            print "R*v=",R*v
                            print "(QR)*v=",(Q*R)*v
                            print "self=",self
                        print "tol*||v||=",tol*v.norm()
                    #if test.norm()<=self._ncols*eps:
                    if test.norm()<=tol*v.norm():
                        continue
                    if depth<10:
                        ## Substitute back and retry:
                        #for i from 0<=i<self._nrows:
                        #    mpc_add(self._matrix[i][i],self._matrix[i][i],z.value,rnd)
                        prec00=self._prec
                        self.set_prec(self._prec+10*self._nrows)
                        if verbose>0:
                            print "Trying to get eigenvectors with higher precision!  new prec:{0}".format(self._prec)
                        vecs = self.eigenvectors(check=check,overwrite=overwrite,sorted=sorted,verbose=verbose,depth=depth+1,old_tol=tol,old_eps=new_eps)
                        res2=[]
                        if verbose>0:
                            print "reset prec1 to:{0}".format(prec00)
                        self.set_prec(prec00)
                        for i in range(len(vecs)):
                            z2 = self._base_ring(vecs[i][0])
                            vecs2=[]
                            for j in range(len(vecs[i][1])):
                                v = vecs[i][1][j]                
                                v.set_prec(prec0)
                            vecs2.append(v)
                            res2.append((z2,vecs2))
                        return res2
                
                        #return vecs
                    raise ArithmeticError,"Could not compute eigenvector to sufficient precision! A={0} dim={1}, ev={2}".format(self,dim,z)
                #if self._verbose>0:
                #    print "test=",test
                #    print "test.norm()=",test.norm()
                #                    raise ArithmeticError,"Could not compute eigenvector to sufficient precision!"
            #eigenvec=self.solve(rhs,overwrite=0)
            ## We should return vectors with the same precision as we started with
            if verbose>0:
                print "reset prec2 to:{0}".format(self._prec)
            vecs2=[]
            for i in range(len(vecs)):
                v = vecs[i]                
                v.set_prec(prec0)
                vecs2.append(v)
                z2 = self._base_ring(z)
            res.append((z2,vecs2))
            # Reset self
        if check>=1:  ## We also check that we have the correct number of eigenvalues (with mult)
            i = 0
            for z,l in res:
                i+=len(l)
            if i<>self.ncols():
                if verbose>1:
                    print "res={0}".format(res)
                raise ArithmeticError,"We got wrong number of eigenvalues! Got:{0} and wanted:{1}".format(i,self.ncols())
            
            
        if verbose>0:
            print "reset rec of self to:",prec0
        if self._prec>prec0:
            self.set_prec(prec0)
        return res
                       
    cpdef list eigenvalues2(self):
        cdef mpc_t* evs
        cdef list res
        cdef int i 
        cdef MPComplexNumber z
        from sage.all import deepcopy
        raise NotImplementedError
        res  = list()
        #from linalg_complex_dense cimport Eigenvalues_of_M
        z = self._base_ring(1)
        evs = <mpc_t *> sage_malloc(sizeof(mpc_t) * self._nrows)
        for i in xrange(self._nrows):
            mpc_init2(evs[i],self._prec)
        #_eigenvalues_(evs,self._matrix,self._nrows,self._prec,self._mpeps,self._rnd,self._rnd_re)
        for i from 0 <= i < self._nrows:
            z=self._base_ring(1)
            mpc_set(z.value,evs[i],rnd)
            res.append(deepcopy(z))
        res.sort(cmp=my_abscmp)
        return res

    def set_prec(self,int prec):
        r"""
        Change the defualt precision for self.
        """        
        cdef int i,j
        cdef mpc_t z
        from sage.rings.complex_mpc import MPComplexField
        from sage.matrix.all import MatrixSpace
        mpc_init2(z,prec)
        self._prec = prec
        self._base_ring=MPComplexField(prec)
        self._parent = MatrixSpace(self._base_ring,self._nrows,self._ncols)
        for i from 0 <= i < self._nrows:
            for j from 0 <= j < self._ncols:
                mpc_set(z,self._matrix[i][j],self._rnd)
                mpc_set_prec(self._matrix[i][j],prec)
                mpc_set(self._matrix[i][j],z,self._rnd)
        RF= self._base_ring._base
        self._error_qr=RF(0)
        self._eps = RF(2)**RF(1-self._prec)
        mpfr_init2(self._mpeps,self._prec)
        mpfr_set(self._mpeps,self._eps.value,self._rnd_re)
        mpc_clear(z)

    def to_double(self):
        r"""
        Return a Matrix_complex_double_dense approximation to self.
        """
        if self._double_matrix_is_set==0:            
            dbl_entries=[]
            for i in range(self._nrows):
                for j in range(self._ncols):
                    z = self.get_unsafe(i,j)
                    dbl_entries.append(CDF(z.real(),z.imag()))
            MS = MatrixSpace(CDF,self._nrows,self._ncols)
            self._double_matrix = Matrix(MS,dbl_entries)
        return self._double_matrix
                    
        
    def to_numpy(self):
        return self.to_double().numpy()
        

####  Helper functions
        
#from sage.rings.complex_mpc cimport MPComplexField_class

cpdef test_matrix_met(int n=20):
    from sage.rings.complex_mpc import MPComplexField
    from sage.matrix.matrix_space import MatrixSpace
    F=MPComplexField(103)
    
    A=MatrixSpace(F,n).random_element()
    for i in xrange(100):
        B=A.qr_decomp()

cdef _my_sign(mpc_t alpha, mpc_t z, prec,mpc_rnd_t rnd_cplx,mpfr_rnd_t rnd_re):
    r""" Sign of a complex number: sign(z)=exp(iArg(z))
    """
    #cdef mpc_t alpha
    cdef mpfr_t arg,y
    #mpc_init2(alpha,prec)
    mpfr_init2(arg,prec)
    mpfr_init2(y,prec)
    mpc_arg(arg,z,rnd_re)
    mpfr_set_ui(y,0,rnd_re)
    mpc_set_fr_fr(alpha,y,arg,rnd_cplx)
    mpc_exp(alpha,alpha,rnd_cplx)
    mpfr_clear(arg)
    mpfr_clear(y)

    
cpdef my_lexcmp_re(MPComplexNumber a,MPComplexNumber b,int reverse=0):
    r"""
    Compare a and b for complex a and b.
    Using lexicographical ordering starting with real part
    """
    cdef int t1,t2
    cdef int c = mpc_cmp(a.value,b.value)
    cdef int cx = MPC_INEX_RE(c)
    cdef int cy = MPC_INEX_IM(c)
    if cx<0:
        return -1
    elif cx>0:
        return 1
    elif cy>0:
        return 1
    elif cy<0:
        return -1
    return 0

cpdef my_lexcmp_im(MPComplexNumber a,MPComplexNumber b,int reverse=0):
    r"""
    Compare a and b for complex a and b.
    Using lexicographical ordering starting with imaginary part
    """
    cdef int t1,t2
    cdef int c = mpc_cmp(a.value,b.value)
    cdef int cx = MPC_INEX_RE(c)
    cdef int cy = MPC_INEX_IM(c)
    if cy<0:
        return -1
    elif cy>0:
        return 1
    elif cx>0:
        return 1
    elif cx<0:
        return -1
    return 0

cpdef my_abscmp(a,b,reverse=0):
    r"""
    Compare |a| and |b| for complex a and b.
    """
    if reverse==1:
        sig=-1
    else:
        sig=1
    aa=abs(a); ab=abs(b)
    if(aa<ab):
        return -1*sig 
    if(aa>ab):
        return 1*sig
    return 0

cpdef my_abscmp2(a,b,reverse=0):
    r"""
    Compare |a[0]| and |b[0]| for tuples a and b with complex a[0] and b[0].
    """
    if reverse==1:
        sig=-1
    else:
        sig=1
    aa=abs(a[0]); ab=abs(b[0])
    if(aa<ab):
        return -1*sig 
    if(aa>ab):
        return 1*sig
    return 0





cdef _norm_vector(mpfr_t* norm, mpc_t* v,int n,mpfr_rnd_t rnd_re):
    cdef int i
    cdef mpfr_t x
    i = <int> mpc_get_prec(v[0])
    #print "prec=",i
    mpfr_init2(x,i)
    mpfr_set_ui(norm[0],0,rnd_re)
    for i from 0 <= i < n:
        #print "v[",i,"]=",print_mpc(v[i])
        mpc_abs(x,v[i],rnd_re)
        mpfr_mul(x,x,x,rnd_re)
        #print "|x[",i,"]|**2=",print_mpfr(x)
        mpfr_add(norm[0],norm[0],x,rnd_re)
    mpfr_clear(x)
    mpfr_sqrt(norm[0],norm[0],rnd_re)

        
cdef _normalize_vector(mpfr_t *norm, mpc_t* v, int n, mpc_rnd_t rnd,mpfr_rnd_t rnd_re):
    cdef mpfr_t x,s
    cdef int i 
    _norm_vector(norm,v,n,rnd_re)
    for i from 0 <= i < n:
        mpc_div_fr(v[i],v[i],norm[0],rnd)


cdef int _is_hermitian(mpc_t* A,int n,int prec, mpfr_t eps, mpc_rnd_t rnd, mpfr_rnd_t rnd_re):
    r"""
    Is self[i,j]=self[j,i].conjugate() or not?
    """
    cdef mpc_t z,w
    cdef mpfr_t x
    cdef int i,j
    mpc_init2(z,prec)
    mpc_init2(w,prec)
    mpfr_init2(x,prec)
    mpc_clear(z); mpc_clear(w); mpfr_clear(x)
    for i from 0 <= i < n:
        for j from 0 <= j < n:
            mpc_set(z, A[i*n+j],rnd)
            mpc_conj(w,z,rnd)
            mpc_sub(z,w,A[j*n+i],rnd)
            mpc_abs(x,z,rnd_re)
            if mpfr_cmp(x,eps)>0:
                mpc_clear(z); mpc_clear(w); mpfr_clear(x)
                return 0
    mpc_clear(z); mpc_clear(w); mpfr_clear(x)
    return 1

cdef int _is_unitary(mpc_t** A,int n,int prec, mpfr_t eps, mpc_rnd_t rnd, mpfr_rnd_t rnd_re,mpfr_t maxerr,int return_err=0):
    r"""
    """
    cdef mpc_t z,w,s
    cdef mpfr_t x,one
    cdef int i,j,kk
    cdef MPComplexNumber tmpc
    from sage.rings.complex_mpc import MPComplexField
    tmpc = MPComplexField(prec)(0)
    mpc_init2(s,prec);  mpc_init2(z,prec)
    mpc_init2(w,prec);  mpfr_init2(x,prec)
    mpfr_init2(one,prec)
    if return_err:
        mpfr_set_ui(maxerr,0,rnd_re)
    mpfr_set_ui(one,1,rnd_re)
    for i from 0 <= i < n:
        for j from 0 <= j < n:
            mpc_set_ui(s,0,rnd)
            for kk from 0 <= kk < n:
                mpc_conj(z,A[j][kk],rnd)
                mpc_mul(z,z,A[i][kk],rnd)
                mpc_add(s,s,z,rnd)
                #mpc_set(tmpc.value,s,self._rnd)
            #print "QQt[",i,",",j,"]=",tmpc
            if i<>j:
                mpc_abs(x,s,rnd_re)
                if return_err:
                    if mpfr_cmp(x,maxerr)>0:
                        mpfr_set(maxerr,x,rnd_re)
                if mpfr_cmp(x,eps)>0:
                    mpc_set(tmpc.value,s,rnd)
                    print "|Qt[",i,",",j,"]|=",abs(tmpc)
                    mpc_clear(s); mpc_clear(z); mpc_clear(w); mpfr_clear(x);mpfr_clear(one)
                    return 0
            if i==j:
                mpc_sub_fr(s,s,one,rnd)
                mpc_abs(x,s,rnd_re)
                if return_err:
                    if mpfr_cmp(x,maxerr)>0:
                        mpfr_set(maxerr,x,rnd_re)
                if mpfr_cmp(x,eps)>0:
                    mpc_set(tmpc.value,s,rnd)
                    print "Qt[",i,",",j,"]=",tmpc
                    mpc_clear(s); mpc_clear(z); mpc_clear(w); mpfr_clear(x);mpfr_clear(one)
                    return 0
    mpc_clear(s); mpc_clear(z); mpc_clear(w); mpfr_clear(x);mpfr_clear(one)
    return 1



cdef int _is_upper_triangular(mpc_t** A,int n,int prec, mpfr_t eps, mpc_rnd_t rnd, mpfr_rnd_t rnd_re,mpfr_t maxerr,int return_err=0):
    r"""
    """
    cdef mpc_t z
    cdef mpfr_t x
    cdef int i,j
    cdef MPComplexNumber tmpc
    from sage.rings.complex_mpc import MPComplexField
    tmpc = MPComplexField(prec)(0)
    mpc_init2(z,prec); mpfr_init2(x,prec)
    if return_err:
        mpfr_set_ui(maxerr,0,rnd_re)
    for i from 1<=i < n:
        for j from 0 <= j < i:
            mpc_set(z, A[i][j],rnd)
            mpc_abs(x,z,rnd_re)
            if return_err:
                if mpfr_cmp(x,maxerr)>0:
                    mpfr_set(maxerr,x,rnd_re)
            if mpfr_cmp(x,eps)>0:
                mpc_set(tmpc.value,z,rnd)
                #print "|R[",i,",",j,"]|=",tmpc
                mpc_clear(z); mpfr_clear(x)
                return 0

    mpc_clear(z); mpfr_clear(x)
    return 1



cdef int _is_hessenberg(mpc_t* A,int n,int prec, mpfr_t eps, mpc_rnd_t rnd, mpfr_rnd_t rnd_re,mpfr_t maxerr,int return_err=0):
    r"""
    """
    cdef mpc_t z
    cdef mpfr_t x
    cdef int i,j
    #cdef MPComplexNumber tmpc
    #from sage.rings.complex_mpc import MPComplexField
    #tmpc = MPComplexField(prec)(0)
    mpc_init2(z,prec)
    mpfr_init2(x,prec)
    if return_err:
        mpfr_set_ui(maxerr,0,rnd_re)
    for j from 1<=j < n:
        for i from j+2 <= i < n:
            mpc_set(z, A[i*n+j],rnd)
            mpc_abs(x,z,rnd_re)
            if return_err:
                if mpfr_cmp(x,maxerr)>0:
                    mpfr_set(maxerr,x,rnd_re)
            if mpfr_cmp(x,eps)>0:
                #mpc_set(tmpc.value,z,rnd)
                #print "|R[",i,",",j,"]|=",tmpc
                mpc_clear(z); mpfr_clear(x)
                return 0
    mpc_clear(z); mpfr_clear(x)
    return 1
    

                     
#    cpdef MPComplexNumber _wilkinson_shift(self,MPComplexNumber a,MPComplexNumber b,MPComplexNumber c,MPComplexNumber d):




cdef int _pivot_element(int k, int r, mpc_t** A,int  *nrows,int *ncols,int *prec,mpfr_rnd_t rnd_re):
    r"""
    Find the pivot row in column k and row >= r
    I.e. the row number i>=k with maximum abs. value self[i][k]
    """
    # TODO: use double precsion for speeed ?
    cdef mpfr_t xmax,xtmp
    cdef int i
    mpfr_init2(xmax,prec[0])
    mpfr_init2(xtmp,prec[0])
    mpfr_set_ui(xmax,0,rnd_re)
    kpiv=-1
    for i from r<=i <nrows[0]:
        mpc_abs(xtmp,A[i][k],rnd_re)
        if mpfr_cmp(xtmp,xmax) > 0 :
            mpfr_set(xmax,xtmp,rnd_re)
            kpiv=i
    mpfr_clear(xmax);mpfr_clear(xtmp)
    return kpiv



cdef int _pivot_element2(int k, int r, mpc_t* A,int  nrows,int ncols,int prec,mpfr_rnd_t rnd_re):
    r"""
    Find the pivot row in column k and row >= r
    I.e. the row number i>=k with maximum abs. value self[i][k]
    """
    # TODO: use double precsion for speeed ?
    cdef mpfr_t xmax,xtmp
    cdef int i
    #cdef RealNumber tmpr
    #tmpr=RealField(prec)(0)
    mpfr_init2(xmax,prec)
    mpfr_init2(xtmp,prec)
    mpfr_set_ui(xmax,0,rnd_re)
    kpiv=-1
    for i from r<=i <nrows:
        mpc_abs(xtmp,A[i*nrows+k],rnd_re)
        #mpfr_set(tmpr.value,xtmp,rnd_re)
        #print "|A[",i,",",i*nrows+k,"]|=",tmpr
        if mpfr_cmp(xtmp,xmax) > 0 :
            ##print "kpiv=",i
            mpfr_set(xmax,xtmp,rnd_re)
            kpiv=i
            #mpfr_set(tmpr.value,xmax,rnd_re)
            #print "|xmax|=",tmpr
            # permuting rows k and kpiv
    #print "kpiv=",kpiv
    mpfr_clear(xmax);mpfr_clear(xtmp)
    return kpiv




cdef _multiply_classical(mpc_t* AB, mpc_t* A,mpc_t* B,int m, int n,int l,int prec,mpc_rnd_t rnd):
        """
        Multiply matrices A,B given that they
        are represented as m*n and n*l  vectors of mpc_t pointers
        with the same precision.
        Checks must be performed *before* calling this routine!
        INPUT:
        -- AB - m x l matrix: <mpc_t *> sage_malloc(sizeof(mpc_t) * m*l)
        -- A - m x n matrix: <mpc_t *> sage_malloc(sizeof(mpc_t) * m*n)
        -- B - n x l matrix: <mpc_t *> sage_malloc(sizeof(mpc_t) * n*l)
        """
        #print "In multiply classical!!"
        cdef int i,j,k,ii
        cdef mpc_t s, z        
        #AB = <mpc_t *> sage_malloc(sizeof(mpc_t) * m*l)
        mpc_init2(z,prec)
        for i from 0 <= i < m:
            for j from 0 <= j < l:
                ii=i*l+j
                mpc_init2(AB[ii],prec)
                mpc_set_ui(AB[ii],0,rnd)
                for k from 0 <= k < n:
                    mpc_mul(z,A[i*n+k],B[k*l+j],rnd)
                    mpc_add(AB[ii],AB[ii],z,rnd)
        mpc_clear(z)

cdef Gershgorin_disks(mpc_t* B, int n, int prec,mpfr_rnd_t rnd_re):
        r"""
        Compute the G.-disks forcontain  self.
        Each eigenvalue of self is contained in one of these disks.
        If they are disjoint then they each contain precisely
        one eigenvalue.
        """
        cdef int i
        cdef mpfr_t r,x
        cdef RealNumber rr
        from sage.all import deepcopy
        mpfr_init2(r,prec)
        mpfr_init2(x,prec)
        rr = RFF(prec)(1)
        res=dict()
        for i from 0 <= i < n:
            mpfr_set_ui(r,0,rnd_re)
            for j from 0 <= j < n:
                if j<>i:
                    mpc_abs(x,B[i*n+j],rnd_re)
                    mpfr_add(r,r,x,rnd_re)
            mpfr_set(rr.value,r,rnd_re)
            res[i]=deepcopy(rr)
        mpfr_clear(r);mpfr_clear(x)
        return res

            
 
##### to be removed



cdef int _is_unitary2(mpc_t* A,int n,int prec, mpfr_t eps, mpc_rnd_t rnd, mpfr_rnd_t rnd_re,mpfr_t maxerr,int return_err=0):
    r"""
    """
    cdef mpc_t z,w,s
    cdef mpfr_t x,one
    cdef int i,j,kk
    cdef MPComplexNumber tmpc
    from sage.rings.complex_mpc import MPComplexField
    tmpc = MPComplexField(prec)(0)
    mpc_init2(s,prec);  mpc_init2(z,prec)
    mpc_init2(w,prec);  mpfr_init2(x,prec); mpfr_init2(one,prec)
    if return_err:
        mpfr_set_ui(maxerr,0,rnd_re)
    mpfr_set_ui(one,1,rnd_re)
    for i from 0 <= i < n:
        for j from 0 <= j < n:
            mpc_set_ui(s,0,rnd)
            for kk from 0 <= kk < n:
                mpc_conj(z,A[j*n+kk],rnd)
                mpc_mul(z,z,A[i*n+kk],rnd)
                mpc_add(s,s,z,rnd)
                #mpc_set(tmpc.value,s,self._rnd)
            #print "QQt[",i,",",j,"]=",tmpc
            if i<>j:
                mpc_abs(x,s,rnd_re)
                if return_err:
                    if mpfr_cmp(x,maxerr)>0:
                        mpfr_set(maxerr,x,rnd_re)
                if mpfr_cmp(x,eps)>0:
                    mpc_set(tmpc.value,s,rnd)
                    print "Qt[",i,",",j,"]=",tmpc
                    mpc_clear(s);mpc_clear(z);mpc_clear(w)
                    mpfr_clear(x); mpfr_clear(one)
                    return 0
            if i==j:
                mpc_sub_fr(s,s,one,rnd)
                mpc_abs(x,s,rnd_re)
                if return_err:
                    if mpfr_cmp(x,maxerr)>0:
                        mpfr_set(maxerr,x,rnd_re)
                if mpfr_cmp(x,eps)>0:
                    mpc_set(tmpc.value,s,rnd)
                    print "Qt[",i,",",j,"]=",tmpc
                    mpc_clear(s);mpc_clear(z);mpc_clear(w)
                    mpfr_clear(x); mpfr_clear(one)
                    return 0
    mpc_clear(s);mpc_clear(z);mpc_clear(w)
    mpfr_clear(x); mpfr_clear(one)
    return 1


cdef int _is_upper_triangular2(mpc_t* A,int n,int prec, mpfr_t eps, mpc_rnd_t rnd, mpfr_rnd_t rnd_re,mpfr_t maxerr,int return_err=0):
    r"""
    """
    cdef mpc_t z
    cdef mpfr_t x
    cdef int i,j
    cdef MPComplexNumber tmpc
    from sage.rings.complex_mpc import MPComplexField
    tmpc = MPComplexField(prec)(0)
    mpc_init2(z,prec)
    mpfr_init2(x,prec)
    if return_err:
        mpfr_set_ui(maxerr,0,rnd_re)
    for i from 1<=i < n:
        for j from 0 <= j < i:
            mpc_set(z, A[i*n+j],rnd)
            mpc_abs(x,z,rnd_re)
            if return_err:
                if mpfr_cmp(x,maxerr)>0:
                    mpfr_set(maxerr,x,rnd_re)
            if mpfr_cmp(x,eps)>0:
                mpc_set(tmpc.value,z,rnd)
                print "|R[",i,",",j,"]|=",tmpc
                mpfr_clear(x);mpc_clear(z)
                return 0

    mpfr_clear(x);mpc_clear(z)        
    return 1

def random_matrix_eigenvalues(F,n):
    r"""
    Give a random matrix together with its eigenvalues.
    """
    from sage.all import MatrixSpace,copy
    l=list()
    M = MatrixSpace(F,n)
    #U = Matrix(ring=F,n)
    D = copy(M.zero())
    for i in xrange(n):
        x = F.random_element()
        l.append(x)
        D[i,i]=x
    # now we need a unitary matrix:
    # make a random choice of vectors and use Gram-Schmidt to orthogonolize
    U = random_unitary_matrix(F,n)
    UT = U.transpose().conjugate()
    A = U*D*UT
    l.sort(cmp=my_abscmp)
    return   A,U,l



def random_unitary_matrix(F,n):
    r"""
    Give a random matrix together with its eigenvalues.
    """
    from sage.all import VectorSpace
    from sage.matrix.matrix_space import MatrixSpace 
    M = MatrixSpace(F,n)    
    U=Matrix_complex_dense.__new__(Matrix_complex_dense,M,None,None,None)

    # make a random choice of vectors and use Gram-Schmidt to orthogonolize
    V = VectorSpace(F,n)
    v = dict(); u=dict()
    for i in xrange(n):
        v[i] = V.random_element()
        nv= v[i].norm()
        v[i]=v[i]/nv
    # check that the v's are indeed linear independent
    VV= V.vector_space_span(v.values())
    assert VV.dimension()==V.dimension()
    for i in xrange(n):
        u[i] = v[i]
        for j in xrange(i):
            u[i]=u[i]-u[j]*u[i].scalar_product(u[j])
        u[i]=u[i]/u[i].norm()
    for i in xrange(n):
        for j in xrange(n):
            U[i,j]=u[i][j]
    return U


def RandomComplexMatrix(sz,prec=53,**kwds):
    r"""
    Compute a random matrix of type Matrix_complex_dense
    """
    CF = MPComplexField(prec)
    MS = MatrixSpace(CF,sz,sz)
    A = Matrix_complex_dense(MS,MS.random_element(**kwds).list())
    return A

def test_eigenvalues(num_test=5,sz=10,prec=102,verbose=0):
    r"""
    Test the computation of eigenvalues.
    """
    eps = 2.0**-prec
    if verbose>0:
        print "eps=",eps
    for j in range(num_test):
        A = RandomComplexMatrix(sz,prec)
        ev = A.eigenvalues(check=1)
        tr = sum(ev)
        tr1 = A.trace()
        er = abs(tr-tr1)
        if verbose>0:
            print "er=",er
        assert er < eps

def test_eigenvalues(num_test=5,sz=10,prec=102,verbose=0):
    r"""
    Test the computation of eigenvalues.
    """
    CF = MPComplexField(prec)
    MS = MatrixSpace(CF,sz,sz)
    eps = sz*2.0**(5-prec)
    if verbose>0:
        print "eps=",eps
    for j in range(num_test):
        A = RandomComplexMatrix(sz,prec)
        ev = A.eigenvalues(check=1)
        tr = sum(ev)
        tr1 = A.trace()
        er = abs(tr-tr1)
        if verbose>0:
            print "er=",er
        assert er < eps<|MERGE_RESOLUTION|>--- conflicted
+++ resolved
@@ -11,17 +11,6 @@
 include "../ext/cdefs.pxi"
 include "../ext/gmp.pxi"
 include "../ext/random.pxi"
-<<<<<<< HEAD
-from psage.rings.mpfr_nogil cimport *
-#include "../rings/mpc.pxi"
-
-#include "gmp.pxi"
-#include "random.pxi"
-#include "rings/mpc.pxi"
-#include "stdsage.pxi"
-#include "cdefs.pxi"
-=======
->>>>>>> c8691c27
 
 # set rounding to be nearest integer
 # TODO: make t possible to change rounding
